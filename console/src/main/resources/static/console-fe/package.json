{
  "name": "console-fe",
  "version": "1.0.0",
  "description": "console fe",
  "main": "index.js",
  "scripts": {
<<<<<<< HEAD
    "dev": "cross-env NODE_ENV=development webpack-dev-server --config build/webpack.dev.conf.js --open",
    "build": "cross-env NODE_ENV=production webpack --config build/webpack.prod.conf.js && node build/copy-dist.js",
=======
    "start": "cross-env NODE_ENV=development webpack-dev-server --config build/webpack.dev.conf.js",
    "build": "cross-env NODE_ENV=production webpack --config build/webpack.prod.conf.js && node build/copyFile.js",
>>>>>>> baa79164
    "eslint": "eslint --ext .js src/",
    "eslint-fix": "eslint  --ext .js --fix src/"
  },
  "private": true,
  "husky": {
    "hooks": {
      "pre-commit": "lint-staged"
    }
  },
  "lint-staged": {
    "*.{js,css,less}": [
      "prettier --write",
      "git add"
    ]
  },
  "license": "Apache-2.0",
  "repository": {
    "type": "git",
    "url": "git+https://github.com/alibaba/nacos.git"
  },
  "devDependencies": {
    "babel-cli": "^6.26.0",
    "babel-core": "^6.26.3",
    "babel-eslint": "^10.0.1",
    "babel-loader": "^7.1.5",
    "babel-plugin-import": "^1.10.0",
    "babel-plugin-transform-decorators": "^6.24.1",
    "babel-plugin-transform-decorators-legacy": "^1.3.5",
    "babel-preset-env": "^1.7.0",
    "babel-preset-react-app": "^3.1.1",
    "babel-runtime": "^6.23.0",
    "clean-webpack-plugin": "^0.1.19",
    "copy-webpack-plugin": "^4.6.0",
    "cross-env": "^5.2.0",
    "css-loader": "^1.0.0",
    "eslint": "^5.9.0",
    "eslint-config-ali": "^4.0.0",
    "eslint-config-prettier": "^3.3.0",
    "eslint-loader": "^2.1.1",
    "eslint-plugin-import": "^2.14.0",
    "eslint-plugin-prettier": "^3.0.0",
    "eslint-plugin-react": "^7.11.1",
    "file-loader": "^2.0.0",
    "html-webpack-plugin": "^3.2.0",
    "husky": "^1.1.4",
    "lint-staged": "^8.0.4",
    "mini-css-extract-plugin": "^0.4.3",
    "node-sass": "^4.1.0",
    "optimize-css-assets-webpack-plugin": "^5.0.1",
    "prettier": "1.15.2",
    "sass-loader": "^7.1.0",
    "style-loader": "^0.23.0",
    "uglifyjs-webpack-plugin": "^2.0.1",
    "url-loader": "^1.1.1",
    "webpack": "^4.20.2",
    "webpack-cli": "^3.1.2",
    "webpack-dev-server": "^3.1.9"
  },
  "dependencies": {
    "@alifd/next": "^1.9.19",
    "axios": "^0.18.0",
    "jquery": "^3.3.1",
    "moment": "^2.22.2",
    "prop-types": "^15.6.2",
    "react": "^16.6.0",
    "react-dom": "^16.6.0",
    "react-redux": "^5.1.0",
    "react-router": "^4.3.1",
    "react-router-dom": "^4.3.1",
    "react-router-redux": "^4.0.8",
    "redux": "^4.0.1",
    "redux-thunk": "^2.3.0"
  }
}<|MERGE_RESOLUTION|>--- conflicted
+++ resolved
@@ -4,13 +4,8 @@
   "description": "console fe",
   "main": "index.js",
   "scripts": {
-<<<<<<< HEAD
-    "dev": "cross-env NODE_ENV=development webpack-dev-server --config build/webpack.dev.conf.js --open",
-    "build": "cross-env NODE_ENV=production webpack --config build/webpack.prod.conf.js && node build/copy-dist.js",
-=======
     "start": "cross-env NODE_ENV=development webpack-dev-server --config build/webpack.dev.conf.js",
     "build": "cross-env NODE_ENV=production webpack --config build/webpack.prod.conf.js && node build/copyFile.js",
->>>>>>> baa79164
     "eslint": "eslint --ext .js src/",
     "eslint-fix": "eslint  --ext .js --fix src/"
   },
