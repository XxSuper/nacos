/*
 * Copyright 1999-2018 Alibaba Group Holding Ltd.
 *
 * Licensed under the Apache License, Version 2.0 (the "License");
 * you may not use this file except in compliance with the License.
 * You may obtain a copy of the License at
 *
 *      http://www.apache.org/licenses/LICENSE-2.0
 *
 * Unless required by applicable law or agreed to in writing, software
 * distributed under the License is distributed on an "AS IS" BASIS,
 * WITHOUT WARRANTIES OR CONDITIONS OF ANY KIND, either express or implied.
 * See the License for the specific language governing permissions and
 * limitations under the License.
 */

package com.alibaba.nacos.config.server.service.dump;

import com.alibaba.nacos.api.exception.NacosException;
import com.alibaba.nacos.common.utils.IoUtils;
import com.alibaba.nacos.common.utils.MD5Utils;
import com.alibaba.nacos.common.utils.StringUtils;
import com.alibaba.nacos.config.server.constant.Constants;
import com.alibaba.nacos.config.server.manager.TaskManager;
import com.alibaba.nacos.config.server.model.ConfigInfoWrapper;
import com.alibaba.nacos.config.server.modules.entity.ConfigInfo;
import com.alibaba.nacos.config.server.modules.entity.ConfigInfoAggr;
import com.alibaba.nacos.config.server.service.ConfigCacheService;
import com.alibaba.nacos.config.server.service.PersistServiceTmp;
import com.alibaba.nacos.config.server.service.datasource.DynamicDataSource;
import com.alibaba.nacos.config.server.service.dump.processor.DumpAllBetaProcessor;
import com.alibaba.nacos.config.server.service.dump.processor.DumpAllProcessor;
import com.alibaba.nacos.config.server.service.dump.processor.DumpAllTagProcessor;
import com.alibaba.nacos.config.server.service.dump.processor.DumpChangeProcessor;
import com.alibaba.nacos.config.server.service.dump.processor.DumpProcessor;
import com.alibaba.nacos.config.server.service.dump.task.DumpAllBetaTask;
import com.alibaba.nacos.config.server.service.dump.task.DumpAllTagTask;
import com.alibaba.nacos.config.server.service.dump.task.DumpAllTask;
import com.alibaba.nacos.config.server.service.dump.task.DumpChangeTask;
import com.alibaba.nacos.config.server.service.dump.task.DumpTask;
import com.alibaba.nacos.config.server.service.merge.MergeTaskProcessor;
import com.alibaba.nacos.config.server.service.repository.PersistService;
import com.alibaba.nacos.config.server.utils.ConfigExecutor;
import com.alibaba.nacos.config.server.utils.ContentUtils;
import com.alibaba.nacos.config.server.utils.DiskUtil;
import com.alibaba.nacos.config.server.utils.GroupKey;
import com.alibaba.nacos.config.server.utils.GroupKey2;
import com.alibaba.nacos.config.server.utils.LogUtil;
import com.alibaba.nacos.config.server.utils.TimeUtils;
import com.alibaba.nacos.core.cluster.ServerMemberManager;
import com.alibaba.nacos.core.utils.ApplicationUtils;
import com.alibaba.nacos.core.utils.InetUtils;
import com.alibaba.nacos.core.utils.TimerContext;
import org.slf4j.Logger;
import org.slf4j.LoggerFactory;
import org.springframework.data.domain.Page;

import java.io.File;
import java.io.FileInputStream;
import java.io.IOException;
import java.sql.Timestamp;
import java.text.SimpleDateFormat;
import java.util.ArrayList;
import java.util.Calendar;
import java.util.List;
import java.util.Random;
import java.util.concurrent.TimeUnit;
import java.util.concurrent.atomic.AtomicInteger;

import static com.alibaba.nacos.config.server.utils.LogUtil.FATAL_LOG;

/**
 * Dump data service.
 *
 * @author Nacos
 */
@SuppressWarnings("PMD.AbstractClassShouldStartWithAbstractNamingRule")
public abstract class DumpService {
<<<<<<< HEAD

	protected DumpProcessor processor;
	protected DumpAllProcessor dumpAllProcessor;
	protected DumpAllBetaProcessor dumpAllBetaProcessor;
	protected DumpAllTagProcessor dumpAllTagProcessor;

    protected final PersistServiceTmp persistService;
	protected final ServerMemberManager memberManager;

	/**
	 * Here you inject the dependent objects constructively, ensuring that some
	 * of the dependent functionality is initialized ahead of time
	 *
	 * @param persistService  {@link PersistService}
	 * @param memberManager   {@link ServerMemberManager}
	 */
	public DumpService(PersistServiceTmp persistService, ServerMemberManager memberManager) {
		this.persistService = persistService;
		this.memberManager = memberManager;
		this.processor = new DumpProcessor(this);
		this.dumpAllProcessor = new DumpAllProcessor(this);
		this.dumpAllBetaProcessor = new DumpAllBetaProcessor(this);
		this.dumpAllTagProcessor = new DumpAllTagProcessor(this);
		this.dumpTaskMgr = new TaskManager("com.alibaba.nacos.server.DumpTaskManager");
		this.dumpTaskMgr.setDefaultTaskProcessor(processor);

		this.dumpAllTaskMgr = new TaskManager("com.alibaba.nacos.server.DumpAllTaskManager");
		this.dumpAllTaskMgr.setDefaultTaskProcessor(dumpAllProcessor);

        this.dumpAllTaskMgr.addProcessor(DumpAllTask.TASK_ID, dumpAllProcessor);
        this.dumpAllTaskMgr.addProcessor(DumpAllBetaTask.TASK_ID, dumpAllBetaProcessor);
        this.dumpAllTaskMgr.addProcessor(DumpAllTagTask.TASK_ID, dumpAllTagProcessor);


		DynamicDataSource.getInstance().getDataSource();
	}

	public PersistServiceTmp getPersistService() {
		return persistService;
	}

	public ServerMemberManager getMemberManager() {
		return memberManager;
	}

	/**
	 * initialize
	 *
	 * @throws Throwable
	 */
	protected abstract void init() throws Throwable;

	protected void dumpOperate(DumpProcessor processor, DumpAllProcessor dumpAllProcessor,
			DumpAllBetaProcessor dumpAllBetaProcessor,
			DumpAllTagProcessor dumpAllTagProcessor) throws NacosException {
		TimerContext.start("CONFIG_DUMP_TO_FILE");
		try {
			LogUtil.defaultLog.warn("DumpService start");

			Runnable dumpAll = () -> dumpAllTaskMgr
					.addTask(DumpAllTask.TASK_ID, new DumpAllTask());

			Runnable dumpAllBeta = () -> dumpAllTaskMgr
					.addTask(DumpAllBetaTask.TASK_ID, new DumpAllBetaTask());

            Runnable dumpAllTag = () -> dumpAllTaskMgr
                    .addTask(DumpAllTagTask.TASK_ID, new DumpAllTagTask());

			Runnable clearConfigHistory = () -> {
				log.warn("clearConfigHistory start");
				if (canExecute()) {
					try {
						Timestamp startTime = getBeforeStamp(TimeUtils.getCurrentTime(),
								24 * getRetentionDays());
						int totalCount = persistService
								.findConfigHistoryCountByTime(startTime);
						if (totalCount > 0) {
							int pageSize = 1000;
							int removeTime = (totalCount + pageSize - 1) / pageSize;
							log.warn(
									"clearConfigHistory, getBeforeStamp:{}, totalCount:{}, pageSize:{}, removeTime:{}",
									startTime, totalCount, pageSize, removeTime);
							while (removeTime > 0) {
								// 分页删除，以免批量太大报错
								persistService.removeConfigHistory(startTime, pageSize);
								removeTime--;
							}
						}
					}
					catch (Throwable e) {
						log.error("clearConfigHistory error : {}", e.toString());
					}
				}
			};

			try {
				dumpConfigInfo(dumpAllProcessor);

				// 更新beta缓存
				LogUtil.defaultLog.info("start clear all config-info-beta.");
				DiskUtil.clearAllBeta();
				if (persistService.isConfigInfoBeta()) {
					dumpAllBetaProcessor
							.process(DumpAllBetaTask.TASK_ID, new DumpAllBetaTask());
				}
				// 更新Tag缓存
				LogUtil.defaultLog.info("start clear all config-info-tag.");
				DiskUtil.clearAllTag();
				if (persistService.isConfigInfoTag()) {
					dumpAllTagProcessor
							.process(DumpAllTagTask.TASK_ID, new DumpAllTagTask());
				}

				// add to dump aggr
				List<ConfigInfoAggr> configList = persistService.findAllAggrGroup();
				if (configList != null && !configList.isEmpty()) {
					total = configList.size();
					List<List<ConfigInfoAggr>> splitList = splitList(configList,
							INIT_THREAD_COUNT);
					for (List<ConfigInfoAggr> list : splitList) {
						MergeAllDataWorker work = new MergeAllDataWorker(list);
						work.start();
					}
					log.info("server start, schedule merge end.");
				}
			}
			catch (Exception e) {
				LogUtil.fatalLog
						.error("Nacos Server did not start because dumpservice bean construction failure :\n"
								+ e.toString());
				throw new NacosException(NacosException.SERVER_ERROR,
						"Nacos Server did not start because dumpservice bean construction failure :\n"
								+ e.getMessage(), e);
			}
			if (!ApplicationUtils.getStandaloneMode()) {
				Runnable heartbeat = () -> {
					String heartBeatTime = TimeUtils.getCurrentTime().toString();
					// write disk
					try {
						DiskUtil.saveHeartBeatToDisk(heartBeatTime);
					}
					catch (IOException e) {
						LogUtil.fatalLog.error("save heartbeat fail" + e.getMessage());
					}
				};

				ConfigExecutor
						.scheduleWithFixedDelay(heartbeat, 0, 10, TimeUnit.SECONDS);

				long initialDelay = new Random().nextInt(INITIAL_DELAY_IN_MINUTE) + 10;
				LogUtil.defaultLog.warn("initialDelay:{}", initialDelay);

				ConfigExecutor.scheduleWithFixedDelay(dumpAll, initialDelay,
						DUMP_ALL_INTERVAL_IN_MINUTE, TimeUnit.MINUTES);

				ConfigExecutor.scheduleWithFixedDelay(dumpAllBeta, initialDelay,
                        DUMP_ALL_INTERVAL_IN_MINUTE, TimeUnit.MINUTES);

                ConfigExecutor.scheduleWithFixedDelay(dumpAllTag, initialDelay,
                        DUMP_ALL_INTERVAL_IN_MINUTE, TimeUnit.MINUTES);
			}

			ConfigExecutor
					.scheduleWithFixedDelay(clearConfigHistory, 10, 10, TimeUnit.MINUTES);
		}
		finally {
			TimerContext.end(LogUtil.dumpLog);
		}

	}

	private void dumpConfigInfo(DumpAllProcessor dumpAllProcessor) throws IOException {
		int timeStep = 6;
		Boolean isAllDump = true;
		// initial dump all
		FileInputStream fis = null;
		Timestamp heartheatLastStamp = null;
		try {
			if (isQuickStart()) {
				File heartbeatFile = DiskUtil.heartBeatFile();
				if (heartbeatFile.exists()) {
					fis = new FileInputStream(heartbeatFile);
					String heartheatTempLast = IoUtils.toString(fis, Constants.ENCODE);
					heartheatLastStamp = Timestamp.valueOf(heartheatTempLast);
					if (TimeUtils.getCurrentTime().getTime() - heartheatLastStamp
							.getTime() < timeStep * 60 * 60 * 1000) {
						isAllDump = false;
					}
				}
			}
			if (isAllDump) {
				LogUtil.defaultLog.info("start clear all config-info.");
				DiskUtil.clearAll();
				dumpAllProcessor.process(DumpAllTask.TASK_ID, new DumpAllTask());
			}
			else {
				Timestamp beforeTimeStamp = getBeforeStamp(heartheatLastStamp, timeStep);
				DumpChangeProcessor dumpChangeProcessor = new DumpChangeProcessor(this,
						beforeTimeStamp, TimeUtils.getCurrentTime());
				dumpChangeProcessor.process(DumpChangeTask.TASK_ID, new DumpChangeTask());
				Runnable checkMd5Task = () -> {
					LogUtil.defaultLog.error("start checkMd5Task");
					List<String> diffList = ConfigCacheService.checkMd5();
					for (String groupKey : diffList) {
						String[] dg = GroupKey.parseKey(groupKey);
						String dataId = dg[0];
						String group = dg[1];
						String tenant = dg[2];
						ConfigInfo configInfo = persistService
								.queryConfigInfo(dataId, group, tenant);
						ConfigCacheService.dumpChange(dataId, group, tenant,
								configInfo.getContent(), configInfo.getGmtModified().getTime());
					}
					LogUtil.defaultLog.error("end checkMd5Task");
				};
				ConfigExecutor
						.scheduleWithFixedDelay(checkMd5Task, 0, 12, TimeUnit.HOURS);
			}
		}
		catch (IOException e) {
			LogUtil.fatalLog.error("dump config fail" + e.getMessage());
			throw e;
		}
		finally {
			if (null != fis) {
				try {
					fis.close();
				}
				catch (IOException e) {
					LogUtil.defaultLog.warn("close file failed");
				}
			}
		}
	}

	private Timestamp getBeforeStamp(Timestamp date, int step) {
		Calendar cal = Calendar.getInstance();
		/**
		 *  date 换成已经已知的Date对象
		 */
		cal.setTime(date);
		/**
		 *  before 6 hour
		 */
		cal.add(Calendar.HOUR_OF_DAY, -step);
		SimpleDateFormat format = new SimpleDateFormat("yyyy-MM-dd HH:mm:ss");
		return Timestamp.valueOf(format.format(cal.getTime()));
	}

	private Boolean isQuickStart() {
		try {
			String val = null;
			val = ApplicationUtils.getProperty("isQuickStart");
			if (val != null && TRUE_STR.equals(val)) {
				isQuickStart = true;
			}
			fatalLog.warn("isQuickStart:{}", isQuickStart);
		}
		catch (Exception e) {
			fatalLog.error("read application.properties wrong", e);
		}
		return isQuickStart;
	}

	private int getRetentionDays() {
		String val = ApplicationUtils.getProperty("nacos.config.retention.days");
		if (null == val) {
			return retentionDays;
		}

		int tmp = 0;
		try {
			tmp = Integer.parseInt(val);
			if (tmp > 0) {
				retentionDays = tmp;
			}
		}
		catch (NumberFormatException nfe) {
			fatalLog.error("read nacos.config.retention.days wrong", nfe);
		}

		return retentionDays;
	}

	public void dump(String dataId, String group, String tenant, String tag,
			long lastModified, String handleIp) {
		dump(dataId, group, tenant, tag, lastModified, handleIp, false);
	}

	public void dump(String dataId, String group, String tenant, long lastModified,
			String handleIp) {
		dump(dataId, group, tenant, lastModified, handleIp, false);
	}

	public void dump(String dataId, String group, String tenant, long lastModified,
			String handleIp, boolean isBeta) {
		String groupKey = GroupKey2.getKey(dataId, group, tenant);
		dumpTaskMgr.addTask(groupKey,
				new DumpTask(groupKey, lastModified, handleIp, isBeta));
	}

	public void dump(String dataId, String group, String tenant, String tag,
			long lastModified, String handleIp, boolean isBeta) {
		String groupKey = GroupKey2.getKey(dataId, group, tenant);
		dumpTaskMgr.addTask(groupKey,
				new DumpTask(groupKey, tag, lastModified, handleIp, isBeta));
	}

	public void dumpAll() {
		dumpAllTaskMgr.addTask(DumpAllTask.TASK_ID, new DumpAllTask());
	}

	static List<List<ConfigInfoAggr>> splitList(List<ConfigInfoAggr> list,
			int count) {
		List<List<ConfigInfoAggr>> result = new ArrayList<List<ConfigInfoAggr>>(
				count);
		for (int i = 0; i < count; i++) {
			result.add(new ArrayList<ConfigInfoAggr>());
		}
		for (int i = 0; i < list.size(); i++) {
            ConfigInfoAggr config = list.get(i);
			result.get(i % count).add(config);
		}
		return result;
	}

	class MergeAllDataWorker extends Thread {
		static final int PAGE_SIZE = 10000;

		private List<ConfigInfoAggr> configInfoList;

		public MergeAllDataWorker(List<ConfigInfoAggr> configInfoList) {
			super("MergeAllDataWorker");
			this.configInfoList = configInfoList;
		}

		@Override
		public void run() {
			if (!canExecute()) {
				return;
			}
			for (ConfigInfoAggr configInfo : configInfoList) {
				String dataId = configInfo.getDataId();
				String group = configInfo.getGroupId();
				String tenant = configInfo.getTenantId();
				try {
					List<ConfigInfoAggr> datumList = new ArrayList<ConfigInfoAggr>();
					int rowCount = persistService
							.aggrConfigInfoCount(dataId, group, tenant);
					int pageCount = (int) Math.ceil(rowCount * 1.0 / PAGE_SIZE);
					for (int pageNo = 1; pageNo <= pageCount; pageNo++) {
						Page<ConfigInfoAggr> page = persistService
								.findConfigInfoAggrByPage(dataId, group, tenant, pageNo,
										PAGE_SIZE);
						if (page != null) {
							datumList.addAll(page.getContent());
							log.info("[merge-query] {}, {}, size/total={}/{}", dataId,
									group, datumList.size(), rowCount);
						}
					}

					final Timestamp time = TimeUtils.getCurrentTime();
					// 聚合
					if (datumList.size() > 0) {
						ConfigInfo cf = MergeTaskProcessor
								.merge(dataId, group, tenant, datumList);
						String aggrContent = cf.getContent();
						String localContentMD5 = ConfigCacheService
								.getContentMd5(GroupKey.getKey(dataId, group));
						String aggrConetentMD5 = MD5Utils
								.md5Hex(aggrContent, Constants.ENCODE);

						if (!StringUtils.equals(localContentMD5, aggrConetentMD5)) {
							persistService
									.insertOrUpdate(null, null, cf, time, null, false);
							log.info(
									"[merge-ok] {}, {}, size={}, length={}, md5={}, content={}",
									dataId, group, datumList.size(),
									cf.getContent().length(), cf.getMd5(),
									ContentUtils.truncateContent(cf.getContent()));
						}
					}
					// 删除
					else {
						persistService.removeConfigInfo(dataId, group, tenant,
								InetUtils.getSelfIp(), null);
						log.warn(
								"[merge-delete] delete config info because no datum. dataId="
										+ dataId + ", groupId=" + group);
					}

				}
				catch (Throwable e) {
					log.info("[merge-error] " + dataId + ", " + group + ", " + e
							.toString(), e);
				}
				FINISHED.incrementAndGet();
				if (FINISHED.get() % 100 == 0) {
					log.info("[all-merge-dump] {} / {}", FINISHED.get(), total);
				}
			}
			log.info("[all-merge-dump] {} / {}", FINISHED.get(), total);
		}
	}

	/**
	 * Used to determine whether the aggregation task, configuration history cleanup task can be performed
	 *
	 * @return {@link Boolean}
	 */
	protected abstract boolean canExecute();

	/**
	 * 全量dump间隔
	 */
	static final int DUMP_ALL_INTERVAL_IN_MINUTE = 6 * 60;
	/**
	 * 全量dump间隔
	 */
	static final int INITIAL_DELAY_IN_MINUTE = 6 * 60;

	private TaskManager dumpTaskMgr;
	private TaskManager dumpAllTaskMgr;

	private static final Logger log = LoggerFactory.getLogger(DumpService.class);

	static final AtomicInteger FINISHED = new AtomicInteger();

	static final int INIT_THREAD_COUNT = 10;
	int total = 0;
	private final static String TRUE_STR = "true";

	Boolean isQuickStart = false;

	private int retentionDays = 30;
=======
    
    protected DumpProcessor processor;
    
    protected DumpAllProcessor dumpAllProcessor;
    
    protected DumpAllBetaProcessor dumpAllBetaProcessor;
    
    protected DumpAllTagProcessor dumpAllTagProcessor;
    
    protected final PersistService persistService;
    
    protected final ServerMemberManager memberManager;
    
    /**
     * Here you inject the dependent objects constructively, ensuring that some of the dependent functionality is
     * initialized ahead of time.
     *
     * @param persistService {@link PersistService}
     * @param memberManager  {@link ServerMemberManager}
     */
    public DumpService(PersistService persistService, ServerMemberManager memberManager) {
        this.persistService = persistService;
        this.memberManager = memberManager;
        this.processor = new DumpProcessor(this);
        this.dumpAllProcessor = new DumpAllProcessor(this);
        this.dumpAllBetaProcessor = new DumpAllBetaProcessor(this);
        this.dumpAllTagProcessor = new DumpAllTagProcessor(this);
        this.dumpTaskMgr = new TaskManager("com.alibaba.nacos.server.DumpTaskManager");
        this.dumpTaskMgr.setDefaultTaskProcessor(processor);
        
        this.dumpAllTaskMgr = new TaskManager("com.alibaba.nacos.server.DumpAllTaskManager");
        this.dumpAllTaskMgr.setDefaultTaskProcessor(dumpAllProcessor);
        
        this.dumpAllTaskMgr.addProcessor(DumpAllTask.TASK_ID, dumpAllProcessor);
        this.dumpAllTaskMgr.addProcessor(DumpAllBetaTask.TASK_ID, dumpAllBetaProcessor);
        this.dumpAllTaskMgr.addProcessor(DumpAllTagTask.TASK_ID, dumpAllTagProcessor);
        
        DynamicDataSource.getInstance().getDataSource();
    }
    
    public PersistService getPersistService() {
        return persistService;
    }
    
    public ServerMemberManager getMemberManager() {
        return memberManager;
    }
    
    /**
     * initialize.
     *
     * @throws Throwable throws Exception when actually operate.
     */
    protected abstract void init() throws Throwable;
    
    protected void dumpOperate(DumpProcessor processor, DumpAllProcessor dumpAllProcessor,
            DumpAllBetaProcessor dumpAllBetaProcessor, DumpAllTagProcessor dumpAllTagProcessor) throws NacosException {
        TimerContext.start("CONFIG_DUMP_TO_FILE");
        try {
            LogUtil.DEFAULT_LOG.warn("DumpService start");
            
            Runnable dumpAll = () -> dumpAllTaskMgr.addTask(DumpAllTask.TASK_ID, new DumpAllTask());
            
            Runnable dumpAllBeta = () -> dumpAllTaskMgr.addTask(DumpAllBetaTask.TASK_ID, new DumpAllBetaTask());
            
            Runnable dumpAllTag = () -> dumpAllTaskMgr.addTask(DumpAllTagTask.TASK_ID, new DumpAllTagTask());
            
            Runnable clearConfigHistory = () -> {
                LOGGER.warn("clearConfigHistory start");
                if (canExecute()) {
                    try {
                        Timestamp startTime = getBeforeStamp(TimeUtils.getCurrentTime(), 24 * getRetentionDays());
                        int totalCount = persistService.findConfigHistoryCountByTime(startTime);
                        if (totalCount > 0) {
                            int pageSize = 1000;
                            int removeTime = (totalCount + pageSize - 1) / pageSize;
                            LOGGER.warn("clearConfigHistory, getBeforeStamp:{}, totalCount:{}, pageSize:{}, removeTime:{}",
                                    startTime, totalCount, pageSize, removeTime);
                            while (removeTime > 0) {
                                // delete paging to avoid reporting errors in batches
                                persistService.removeConfigHistory(startTime, pageSize);
                                removeTime--;
                            }
                        }
                    } catch (Throwable e) {
                        LOGGER.error("clearConfigHistory error : {}", e.toString());
                    }
                }
            };
            
            try {
                dumpConfigInfo(dumpAllProcessor);
                
                // update Beta cache
                LogUtil.DEFAULT_LOG.info("start clear all config-info-beta.");
                DiskUtil.clearAllBeta();
                if (persistService.isExistTable(BETA_TABLE_NAME)) {
                    dumpAllBetaProcessor.process(DumpAllBetaTask.TASK_ID, new DumpAllBetaTask());
                }
                // update Tag cache
                LogUtil.DEFAULT_LOG.info("start clear all config-info-tag.");
                DiskUtil.clearAllTag();
                if (persistService.isExistTable(TAG_TABLE_NAME)) {
                    dumpAllTagProcessor.process(DumpAllTagTask.TASK_ID, new DumpAllTagTask());
                }
                
                // add to dump aggr
                List<ConfigInfoChanged> configList = persistService.findAllAggrGroup();
                if (configList != null && !configList.isEmpty()) {
                    total = configList.size();
                    List<List<ConfigInfoChanged>> splitList = splitList(configList, INIT_THREAD_COUNT);
                    for (List<ConfigInfoChanged> list : splitList) {
                        MergeAllDataWorker work = new MergeAllDataWorker(list);
                        work.start();
                    }
                    LOGGER.info("server start, schedule merge end.");
                }
            } catch (Exception e) {
                LogUtil.FATAL_LOG
                        .error("Nacos Server did not start because dumpservice bean construction failure :\n" + e
                                .toString());
                throw new NacosException(NacosException.SERVER_ERROR,
                        "Nacos Server did not start because dumpservice bean construction failure :\n" + e.getMessage(),
                        e);
            }
            if (!ApplicationUtils.getStandaloneMode()) {
                Runnable heartbeat = () -> {
                    String heartBeatTime = TimeUtils.getCurrentTime().toString();
                    // write disk
                    try {
                        DiskUtil.saveHeartBeatToDisk(heartBeatTime);
                    } catch (IOException e) {
                        LogUtil.FATAL_LOG.error("save heartbeat fail" + e.getMessage());
                    }
                };
                
                ConfigExecutor.scheduleWithFixedDelay(heartbeat, 0, 10, TimeUnit.SECONDS);
                
                long initialDelay = new Random().nextInt(INITIAL_DELAY_IN_MINUTE) + 10;
                LogUtil.DEFAULT_LOG.warn("initialDelay:{}", initialDelay);
                
                ConfigExecutor
                        .scheduleWithFixedDelay(dumpAll, initialDelay, DUMP_ALL_INTERVAL_IN_MINUTE, TimeUnit.MINUTES);
                
                ConfigExecutor.scheduleWithFixedDelay(dumpAllBeta, initialDelay, DUMP_ALL_INTERVAL_IN_MINUTE,
                        TimeUnit.MINUTES);
                
                ConfigExecutor.scheduleWithFixedDelay(dumpAllTag, initialDelay, DUMP_ALL_INTERVAL_IN_MINUTE,
                        TimeUnit.MINUTES);
            }
            
            ConfigExecutor.scheduleWithFixedDelay(clearConfigHistory, 10, 10, TimeUnit.MINUTES);
        } finally {
            TimerContext.end(LogUtil.DUMP_LOG);
        }
        
    }
    
    private void dumpConfigInfo(DumpAllProcessor dumpAllProcessor) throws IOException {
        int timeStep = 6;
        Boolean isAllDump = true;
        // initial dump all
        FileInputStream fis = null;
        Timestamp heartheatLastStamp = null;
        try {
            if (isQuickStart()) {
                File heartbeatFile = DiskUtil.heartBeatFile();
                if (heartbeatFile.exists()) {
                    fis = new FileInputStream(heartbeatFile);
                    String heartheatTempLast = IoUtils.toString(fis, Constants.ENCODE);
                    heartheatLastStamp = Timestamp.valueOf(heartheatTempLast);
                    if (TimeUtils.getCurrentTime().getTime() - heartheatLastStamp.getTime()
                            < timeStep * 60 * 60 * 1000) {
                        isAllDump = false;
                    }
                }
            }
            if (isAllDump) {
                LogUtil.DEFAULT_LOG.info("start clear all config-info.");
                DiskUtil.clearAll();
                dumpAllProcessor.process(DumpAllTask.TASK_ID, new DumpAllTask());
            } else {
                Timestamp beforeTimeStamp = getBeforeStamp(heartheatLastStamp, timeStep);
                DumpChangeProcessor dumpChangeProcessor = new DumpChangeProcessor(this, beforeTimeStamp,
                        TimeUtils.getCurrentTime());
                dumpChangeProcessor.process(DumpChangeTask.TASK_ID, new DumpChangeTask());
                Runnable checkMd5Task = () -> {
                    LogUtil.DEFAULT_LOG.error("start checkMd5Task");
                    List<String> diffList = ConfigCacheService.checkMd5();
                    for (String groupKey : diffList) {
                        String[] dg = GroupKey.parseKey(groupKey);
                        String dataId = dg[0];
                        String group = dg[1];
                        String tenant = dg[2];
                        ConfigInfoWrapper configInfo = persistService.queryConfigInfo(dataId, group, tenant);
                        ConfigCacheService.dumpChange(dataId, group, tenant, configInfo.getContent(),
                                configInfo.getLastModified());
                    }
                    LogUtil.DEFAULT_LOG.error("end checkMd5Task");
                };
                ConfigExecutor.scheduleWithFixedDelay(checkMd5Task, 0, 12, TimeUnit.HOURS);
            }
        } catch (IOException e) {
            LogUtil.FATAL_LOG.error("dump config fail" + e.getMessage());
            throw e;
        } finally {
            if (null != fis) {
                try {
                    fis.close();
                } catch (IOException e) {
                    LogUtil.DEFAULT_LOG.warn("close file failed");
                }
            }
        }
    }
    
    private Timestamp getBeforeStamp(Timestamp date, int step) {
        Calendar cal = Calendar.getInstance();
        cal.setTime(date);
        // before 6 hour
        cal.add(Calendar.HOUR_OF_DAY, -step);
        SimpleDateFormat format = new SimpleDateFormat("yyyy-MM-dd HH:mm:ss");
        return Timestamp.valueOf(format.format(cal.getTime()));
    }
    
    private Boolean isQuickStart() {
        try {
            String val = null;
            val = ApplicationUtils.getProperty("isQuickStart");
            if (val != null && TRUE_STR.equals(val)) {
                isQuickStart = true;
            }
            FATAL_LOG.warn("isQuickStart:{}", isQuickStart);
        } catch (Exception e) {
            FATAL_LOG.error("read application.properties wrong", e);
        }
        return isQuickStart;
    }
    
    private int getRetentionDays() {
        String val = ApplicationUtils.getProperty("nacos.config.retention.days");
        if (null == val) {
            return retentionDays;
        }
        
        int tmp = 0;
        try {
            tmp = Integer.parseInt(val);
            if (tmp > 0) {
                retentionDays = tmp;
            }
        } catch (NumberFormatException nfe) {
            FATAL_LOG.error("read nacos.config.retention.days wrong", nfe);
        }
        
        return retentionDays;
    }
    
    public void dump(String dataId, String group, String tenant, String tag, long lastModified, String handleIp) {
        dump(dataId, group, tenant, tag, lastModified, handleIp, false);
    }
    
    public void dump(String dataId, String group, String tenant, long lastModified, String handleIp) {
        dump(dataId, group, tenant, lastModified, handleIp, false);
    }
    
    public void dump(String dataId, String group, String tenant, long lastModified, String handleIp, boolean isBeta) {
        String groupKey = GroupKey2.getKey(dataId, group, tenant);
        dumpTaskMgr.addTask(groupKey, new DumpTask(groupKey, lastModified, handleIp, isBeta));
    }
    
    public void dump(String dataId, String group, String tenant, String tag, long lastModified, String handleIp,
            boolean isBeta) {
        String groupKey = GroupKey2.getKey(dataId, group, tenant);
        dumpTaskMgr.addTask(groupKey, new DumpTask(groupKey, tag, lastModified, handleIp, isBeta));
    }
    
    public void dumpAll() {
        dumpAllTaskMgr.addTask(DumpAllTask.TASK_ID, new DumpAllTask());
    }
    
    static List<List<ConfigInfoChanged>> splitList(List<ConfigInfoChanged> list, int count) {
        List<List<ConfigInfoChanged>> result = new ArrayList<List<ConfigInfoChanged>>(count);
        for (int i = 0; i < count; i++) {
            result.add(new ArrayList<ConfigInfoChanged>());
        }
        for (int i = 0; i < list.size(); i++) {
            ConfigInfoChanged config = list.get(i);
            result.get(i % count).add(config);
        }
        return result;
    }
    
    class MergeAllDataWorker extends Thread {
        
        static final int PAGE_SIZE = 10000;
        
        private List<ConfigInfoChanged> configInfoList;
        
        public MergeAllDataWorker(List<ConfigInfoChanged> configInfoList) {
            super("MergeAllDataWorker");
            this.configInfoList = configInfoList;
        }
        
        @Override
        public void run() {
            if (!canExecute()) {
                return;
            }
            for (ConfigInfoChanged configInfo : configInfoList) {
                String dataId = configInfo.getDataId();
                String group = configInfo.getGroup();
                String tenant = configInfo.getTenant();
                try {
                    List<ConfigInfoAggr> datumList = new ArrayList<ConfigInfoAggr>();
                    int rowCount = persistService.aggrConfigInfoCount(dataId, group, tenant);
                    int pageCount = (int) Math.ceil(rowCount * 1.0 / PAGE_SIZE);
                    for (int pageNo = 1; pageNo <= pageCount; pageNo++) {
                        Page<ConfigInfoAggr> page = persistService
                                .findConfigInfoAggrByPage(dataId, group, tenant, pageNo, PAGE_SIZE);
                        if (page != null) {
                            datumList.addAll(page.getPageItems());
                            LOGGER.info("[merge-query] {}, {}, size/total={}/{}", dataId, group, datumList.size(),
                                    rowCount);
                        }
                    }
                    
                    final Timestamp time = TimeUtils.getCurrentTime();
                    // merge
                    if (datumList.size() > 0) {
                        ConfigInfo cf = MergeTaskProcessor.merge(dataId, group, tenant, datumList);
                        String aggrContent = cf.getContent();
                        String localContentMD5 = ConfigCacheService.getContentMd5(GroupKey.getKey(dataId, group));
                        String aggrConetentMD5 = MD5Utils.md5Hex(aggrContent, Constants.ENCODE);
                        
                        if (!StringUtils.equals(localContentMD5, aggrConetentMD5)) {
                            persistService.insertOrUpdate(null, null, cf, time, null, false);
                            LOGGER.info("[merge-ok] {}, {}, size={}, length={}, md5={}, content={}", dataId, group,
                                    datumList.size(), cf.getContent().length(), cf.getMd5(),
                                    ContentUtils.truncateContent(cf.getContent()));
                        }
                    } else {
                        // remove config info
                        persistService.removeConfigInfo(dataId, group, tenant, InetUtils.getSelfIp(), null);
                        LOGGER.warn("[merge-delete] delete config info because no datum. dataId=" + dataId + ", groupId="
                                + group);
                    }
                    
                } catch (Throwable e) {
                    LOGGER.info("[merge-error] " + dataId + ", " + group + ", " + e.toString(), e);
                }
                FINISHED.incrementAndGet();
                if (FINISHED.get() % 100 == 0) {
                    LOGGER.info("[all-merge-dump] {} / {}", FINISHED.get(), total);
                }
            }
            LOGGER.info("[all-merge-dump] {} / {}", FINISHED.get(), total);
        }
    }
    
    /**
     * Used to determine whether the aggregation task, configuration history cleanup task can be performed.
     *
     * @return {@link Boolean}
     */
    protected abstract boolean canExecute();
    
    /**
     * full dump interval.
     */
    static final int DUMP_ALL_INTERVAL_IN_MINUTE = 6 * 60;
    
    /**
     * full dump delay.
     */
    static final int INITIAL_DELAY_IN_MINUTE = 6 * 60;
    
    private TaskManager dumpTaskMgr;
    
    private TaskManager dumpAllTaskMgr;
    
    private static final Logger LOGGER = LoggerFactory.getLogger(DumpService.class);
    
    static final AtomicInteger FINISHED = new AtomicInteger();
    
    static final int INIT_THREAD_COUNT = 10;
    
    int total = 0;
    
    private static final String TRUE_STR = "true";
    
    private static final String BETA_TABLE_NAME = "config_info_beta";
    
    private static final String TAG_TABLE_NAME = "config_info_tag";
    
    Boolean isQuickStart = false;
    
    private int retentionDays = 30;
>>>>>>> 84b733a3
}<|MERGE_RESOLUTION|>--- conflicted
+++ resolved
@@ -22,11 +22,12 @@
 import com.alibaba.nacos.common.utils.StringUtils;
 import com.alibaba.nacos.config.server.constant.Constants;
 import com.alibaba.nacos.config.server.manager.TaskManager;
+import com.alibaba.nacos.config.server.model.ConfigInfo;
+import com.alibaba.nacos.config.server.model.ConfigInfoAggr;
+import com.alibaba.nacos.config.server.model.ConfigInfoChanged;
 import com.alibaba.nacos.config.server.model.ConfigInfoWrapper;
-import com.alibaba.nacos.config.server.modules.entity.ConfigInfo;
-import com.alibaba.nacos.config.server.modules.entity.ConfigInfoAggr;
+import com.alibaba.nacos.config.server.model.Page;
 import com.alibaba.nacos.config.server.service.ConfigCacheService;
-import com.alibaba.nacos.config.server.service.PersistServiceTmp;
 import com.alibaba.nacos.config.server.service.datasource.DynamicDataSource;
 import com.alibaba.nacos.config.server.service.dump.processor.DumpAllBetaProcessor;
 import com.alibaba.nacos.config.server.service.dump.processor.DumpAllProcessor;
@@ -53,7 +54,6 @@
 import com.alibaba.nacos.core.utils.TimerContext;
 import org.slf4j.Logger;
 import org.slf4j.LoggerFactory;
-import org.springframework.data.domain.Page;
 
 import java.io.File;
 import java.io.FileInputStream;
@@ -76,456 +76,19 @@
  */
 @SuppressWarnings("PMD.AbstractClassShouldStartWithAbstractNamingRule")
 public abstract class DumpService {
-<<<<<<< HEAD
-
-	protected DumpProcessor processor;
-	protected DumpAllProcessor dumpAllProcessor;
-	protected DumpAllBetaProcessor dumpAllBetaProcessor;
-	protected DumpAllTagProcessor dumpAllTagProcessor;
-
-    protected final PersistServiceTmp persistService;
-	protected final ServerMemberManager memberManager;
-
-	/**
-	 * Here you inject the dependent objects constructively, ensuring that some
-	 * of the dependent functionality is initialized ahead of time
-	 *
-	 * @param persistService  {@link PersistService}
-	 * @param memberManager   {@link ServerMemberManager}
-	 */
-	public DumpService(PersistServiceTmp persistService, ServerMemberManager memberManager) {
-		this.persistService = persistService;
-		this.memberManager = memberManager;
-		this.processor = new DumpProcessor(this);
-		this.dumpAllProcessor = new DumpAllProcessor(this);
-		this.dumpAllBetaProcessor = new DumpAllBetaProcessor(this);
-		this.dumpAllTagProcessor = new DumpAllTagProcessor(this);
-		this.dumpTaskMgr = new TaskManager("com.alibaba.nacos.server.DumpTaskManager");
-		this.dumpTaskMgr.setDefaultTaskProcessor(processor);
-
-		this.dumpAllTaskMgr = new TaskManager("com.alibaba.nacos.server.DumpAllTaskManager");
-		this.dumpAllTaskMgr.setDefaultTaskProcessor(dumpAllProcessor);
-
-        this.dumpAllTaskMgr.addProcessor(DumpAllTask.TASK_ID, dumpAllProcessor);
-        this.dumpAllTaskMgr.addProcessor(DumpAllBetaTask.TASK_ID, dumpAllBetaProcessor);
-        this.dumpAllTaskMgr.addProcessor(DumpAllTagTask.TASK_ID, dumpAllTagProcessor);
-
-
-		DynamicDataSource.getInstance().getDataSource();
-	}
-
-	public PersistServiceTmp getPersistService() {
-		return persistService;
-	}
-
-	public ServerMemberManager getMemberManager() {
-		return memberManager;
-	}
-
-	/**
-	 * initialize
-	 *
-	 * @throws Throwable
-	 */
-	protected abstract void init() throws Throwable;
-
-	protected void dumpOperate(DumpProcessor processor, DumpAllProcessor dumpAllProcessor,
-			DumpAllBetaProcessor dumpAllBetaProcessor,
-			DumpAllTagProcessor dumpAllTagProcessor) throws NacosException {
-		TimerContext.start("CONFIG_DUMP_TO_FILE");
-		try {
-			LogUtil.defaultLog.warn("DumpService start");
-
-			Runnable dumpAll = () -> dumpAllTaskMgr
-					.addTask(DumpAllTask.TASK_ID, new DumpAllTask());
-
-			Runnable dumpAllBeta = () -> dumpAllTaskMgr
-					.addTask(DumpAllBetaTask.TASK_ID, new DumpAllBetaTask());
-
-            Runnable dumpAllTag = () -> dumpAllTaskMgr
-                    .addTask(DumpAllTagTask.TASK_ID, new DumpAllTagTask());
-
-			Runnable clearConfigHistory = () -> {
-				log.warn("clearConfigHistory start");
-				if (canExecute()) {
-					try {
-						Timestamp startTime = getBeforeStamp(TimeUtils.getCurrentTime(),
-								24 * getRetentionDays());
-						int totalCount = persistService
-								.findConfigHistoryCountByTime(startTime);
-						if (totalCount > 0) {
-							int pageSize = 1000;
-							int removeTime = (totalCount + pageSize - 1) / pageSize;
-							log.warn(
-									"clearConfigHistory, getBeforeStamp:{}, totalCount:{}, pageSize:{}, removeTime:{}",
-									startTime, totalCount, pageSize, removeTime);
-							while (removeTime > 0) {
-								// 分页删除，以免批量太大报错
-								persistService.removeConfigHistory(startTime, pageSize);
-								removeTime--;
-							}
-						}
-					}
-					catch (Throwable e) {
-						log.error("clearConfigHistory error : {}", e.toString());
-					}
-				}
-			};
-
-			try {
-				dumpConfigInfo(dumpAllProcessor);
-
-				// 更新beta缓存
-				LogUtil.defaultLog.info("start clear all config-info-beta.");
-				DiskUtil.clearAllBeta();
-				if (persistService.isConfigInfoBeta()) {
-					dumpAllBetaProcessor
-							.process(DumpAllBetaTask.TASK_ID, new DumpAllBetaTask());
-				}
-				// 更新Tag缓存
-				LogUtil.defaultLog.info("start clear all config-info-tag.");
-				DiskUtil.clearAllTag();
-				if (persistService.isConfigInfoTag()) {
-					dumpAllTagProcessor
-							.process(DumpAllTagTask.TASK_ID, new DumpAllTagTask());
-				}
-
-				// add to dump aggr
-				List<ConfigInfoAggr> configList = persistService.findAllAggrGroup();
-				if (configList != null && !configList.isEmpty()) {
-					total = configList.size();
-					List<List<ConfigInfoAggr>> splitList = splitList(configList,
-							INIT_THREAD_COUNT);
-					for (List<ConfigInfoAggr> list : splitList) {
-						MergeAllDataWorker work = new MergeAllDataWorker(list);
-						work.start();
-					}
-					log.info("server start, schedule merge end.");
-				}
-			}
-			catch (Exception e) {
-				LogUtil.fatalLog
-						.error("Nacos Server did not start because dumpservice bean construction failure :\n"
-								+ e.toString());
-				throw new NacosException(NacosException.SERVER_ERROR,
-						"Nacos Server did not start because dumpservice bean construction failure :\n"
-								+ e.getMessage(), e);
-			}
-			if (!ApplicationUtils.getStandaloneMode()) {
-				Runnable heartbeat = () -> {
-					String heartBeatTime = TimeUtils.getCurrentTime().toString();
-					// write disk
-					try {
-						DiskUtil.saveHeartBeatToDisk(heartBeatTime);
-					}
-					catch (IOException e) {
-						LogUtil.fatalLog.error("save heartbeat fail" + e.getMessage());
-					}
-				};
-
-				ConfigExecutor
-						.scheduleWithFixedDelay(heartbeat, 0, 10, TimeUnit.SECONDS);
-
-				long initialDelay = new Random().nextInt(INITIAL_DELAY_IN_MINUTE) + 10;
-				LogUtil.defaultLog.warn("initialDelay:{}", initialDelay);
-
-				ConfigExecutor.scheduleWithFixedDelay(dumpAll, initialDelay,
-						DUMP_ALL_INTERVAL_IN_MINUTE, TimeUnit.MINUTES);
-
-				ConfigExecutor.scheduleWithFixedDelay(dumpAllBeta, initialDelay,
-                        DUMP_ALL_INTERVAL_IN_MINUTE, TimeUnit.MINUTES);
-
-                ConfigExecutor.scheduleWithFixedDelay(dumpAllTag, initialDelay,
-                        DUMP_ALL_INTERVAL_IN_MINUTE, TimeUnit.MINUTES);
-			}
-
-			ConfigExecutor
-					.scheduleWithFixedDelay(clearConfigHistory, 10, 10, TimeUnit.MINUTES);
-		}
-		finally {
-			TimerContext.end(LogUtil.dumpLog);
-		}
-
-	}
-
-	private void dumpConfigInfo(DumpAllProcessor dumpAllProcessor) throws IOException {
-		int timeStep = 6;
-		Boolean isAllDump = true;
-		// initial dump all
-		FileInputStream fis = null;
-		Timestamp heartheatLastStamp = null;
-		try {
-			if (isQuickStart()) {
-				File heartbeatFile = DiskUtil.heartBeatFile();
-				if (heartbeatFile.exists()) {
-					fis = new FileInputStream(heartbeatFile);
-					String heartheatTempLast = IoUtils.toString(fis, Constants.ENCODE);
-					heartheatLastStamp = Timestamp.valueOf(heartheatTempLast);
-					if (TimeUtils.getCurrentTime().getTime() - heartheatLastStamp
-							.getTime() < timeStep * 60 * 60 * 1000) {
-						isAllDump = false;
-					}
-				}
-			}
-			if (isAllDump) {
-				LogUtil.defaultLog.info("start clear all config-info.");
-				DiskUtil.clearAll();
-				dumpAllProcessor.process(DumpAllTask.TASK_ID, new DumpAllTask());
-			}
-			else {
-				Timestamp beforeTimeStamp = getBeforeStamp(heartheatLastStamp, timeStep);
-				DumpChangeProcessor dumpChangeProcessor = new DumpChangeProcessor(this,
-						beforeTimeStamp, TimeUtils.getCurrentTime());
-				dumpChangeProcessor.process(DumpChangeTask.TASK_ID, new DumpChangeTask());
-				Runnable checkMd5Task = () -> {
-					LogUtil.defaultLog.error("start checkMd5Task");
-					List<String> diffList = ConfigCacheService.checkMd5();
-					for (String groupKey : diffList) {
-						String[] dg = GroupKey.parseKey(groupKey);
-						String dataId = dg[0];
-						String group = dg[1];
-						String tenant = dg[2];
-						ConfigInfo configInfo = persistService
-								.queryConfigInfo(dataId, group, tenant);
-						ConfigCacheService.dumpChange(dataId, group, tenant,
-								configInfo.getContent(), configInfo.getGmtModified().getTime());
-					}
-					LogUtil.defaultLog.error("end checkMd5Task");
-				};
-				ConfigExecutor
-						.scheduleWithFixedDelay(checkMd5Task, 0, 12, TimeUnit.HOURS);
-			}
-		}
-		catch (IOException e) {
-			LogUtil.fatalLog.error("dump config fail" + e.getMessage());
-			throw e;
-		}
-		finally {
-			if (null != fis) {
-				try {
-					fis.close();
-				}
-				catch (IOException e) {
-					LogUtil.defaultLog.warn("close file failed");
-				}
-			}
-		}
-	}
-
-	private Timestamp getBeforeStamp(Timestamp date, int step) {
-		Calendar cal = Calendar.getInstance();
-		/**
-		 *  date 换成已经已知的Date对象
-		 */
-		cal.setTime(date);
-		/**
-		 *  before 6 hour
-		 */
-		cal.add(Calendar.HOUR_OF_DAY, -step);
-		SimpleDateFormat format = new SimpleDateFormat("yyyy-MM-dd HH:mm:ss");
-		return Timestamp.valueOf(format.format(cal.getTime()));
-	}
-
-	private Boolean isQuickStart() {
-		try {
-			String val = null;
-			val = ApplicationUtils.getProperty("isQuickStart");
-			if (val != null && TRUE_STR.equals(val)) {
-				isQuickStart = true;
-			}
-			fatalLog.warn("isQuickStart:{}", isQuickStart);
-		}
-		catch (Exception e) {
-			fatalLog.error("read application.properties wrong", e);
-		}
-		return isQuickStart;
-	}
-
-	private int getRetentionDays() {
-		String val = ApplicationUtils.getProperty("nacos.config.retention.days");
-		if (null == val) {
-			return retentionDays;
-		}
-
-		int tmp = 0;
-		try {
-			tmp = Integer.parseInt(val);
-			if (tmp > 0) {
-				retentionDays = tmp;
-			}
-		}
-		catch (NumberFormatException nfe) {
-			fatalLog.error("read nacos.config.retention.days wrong", nfe);
-		}
-
-		return retentionDays;
-	}
-
-	public void dump(String dataId, String group, String tenant, String tag,
-			long lastModified, String handleIp) {
-		dump(dataId, group, tenant, tag, lastModified, handleIp, false);
-	}
-
-	public void dump(String dataId, String group, String tenant, long lastModified,
-			String handleIp) {
-		dump(dataId, group, tenant, lastModified, handleIp, false);
-	}
-
-	public void dump(String dataId, String group, String tenant, long lastModified,
-			String handleIp, boolean isBeta) {
-		String groupKey = GroupKey2.getKey(dataId, group, tenant);
-		dumpTaskMgr.addTask(groupKey,
-				new DumpTask(groupKey, lastModified, handleIp, isBeta));
-	}
-
-	public void dump(String dataId, String group, String tenant, String tag,
-			long lastModified, String handleIp, boolean isBeta) {
-		String groupKey = GroupKey2.getKey(dataId, group, tenant);
-		dumpTaskMgr.addTask(groupKey,
-				new DumpTask(groupKey, tag, lastModified, handleIp, isBeta));
-	}
-
-	public void dumpAll() {
-		dumpAllTaskMgr.addTask(DumpAllTask.TASK_ID, new DumpAllTask());
-	}
-
-	static List<List<ConfigInfoAggr>> splitList(List<ConfigInfoAggr> list,
-			int count) {
-		List<List<ConfigInfoAggr>> result = new ArrayList<List<ConfigInfoAggr>>(
-				count);
-		for (int i = 0; i < count; i++) {
-			result.add(new ArrayList<ConfigInfoAggr>());
-		}
-		for (int i = 0; i < list.size(); i++) {
-            ConfigInfoAggr config = list.get(i);
-			result.get(i % count).add(config);
-		}
-		return result;
-	}
-
-	class MergeAllDataWorker extends Thread {
-		static final int PAGE_SIZE = 10000;
-
-		private List<ConfigInfoAggr> configInfoList;
-
-		public MergeAllDataWorker(List<ConfigInfoAggr> configInfoList) {
-			super("MergeAllDataWorker");
-			this.configInfoList = configInfoList;
-		}
-
-		@Override
-		public void run() {
-			if (!canExecute()) {
-				return;
-			}
-			for (ConfigInfoAggr configInfo : configInfoList) {
-				String dataId = configInfo.getDataId();
-				String group = configInfo.getGroupId();
-				String tenant = configInfo.getTenantId();
-				try {
-					List<ConfigInfoAggr> datumList = new ArrayList<ConfigInfoAggr>();
-					int rowCount = persistService
-							.aggrConfigInfoCount(dataId, group, tenant);
-					int pageCount = (int) Math.ceil(rowCount * 1.0 / PAGE_SIZE);
-					for (int pageNo = 1; pageNo <= pageCount; pageNo++) {
-						Page<ConfigInfoAggr> page = persistService
-								.findConfigInfoAggrByPage(dataId, group, tenant, pageNo,
-										PAGE_SIZE);
-						if (page != null) {
-							datumList.addAll(page.getContent());
-							log.info("[merge-query] {}, {}, size/total={}/{}", dataId,
-									group, datumList.size(), rowCount);
-						}
-					}
-
-					final Timestamp time = TimeUtils.getCurrentTime();
-					// 聚合
-					if (datumList.size() > 0) {
-						ConfigInfo cf = MergeTaskProcessor
-								.merge(dataId, group, tenant, datumList);
-						String aggrContent = cf.getContent();
-						String localContentMD5 = ConfigCacheService
-								.getContentMd5(GroupKey.getKey(dataId, group));
-						String aggrConetentMD5 = MD5Utils
-								.md5Hex(aggrContent, Constants.ENCODE);
-
-						if (!StringUtils.equals(localContentMD5, aggrConetentMD5)) {
-							persistService
-									.insertOrUpdate(null, null, cf, time, null, false);
-							log.info(
-									"[merge-ok] {}, {}, size={}, length={}, md5={}, content={}",
-									dataId, group, datumList.size(),
-									cf.getContent().length(), cf.getMd5(),
-									ContentUtils.truncateContent(cf.getContent()));
-						}
-					}
-					// 删除
-					else {
-						persistService.removeConfigInfo(dataId, group, tenant,
-								InetUtils.getSelfIp(), null);
-						log.warn(
-								"[merge-delete] delete config info because no datum. dataId="
-										+ dataId + ", groupId=" + group);
-					}
-
-				}
-				catch (Throwable e) {
-					log.info("[merge-error] " + dataId + ", " + group + ", " + e
-							.toString(), e);
-				}
-				FINISHED.incrementAndGet();
-				if (FINISHED.get() % 100 == 0) {
-					log.info("[all-merge-dump] {} / {}", FINISHED.get(), total);
-				}
-			}
-			log.info("[all-merge-dump] {} / {}", FINISHED.get(), total);
-		}
-	}
-
-	/**
-	 * Used to determine whether the aggregation task, configuration history cleanup task can be performed
-	 *
-	 * @return {@link Boolean}
-	 */
-	protected abstract boolean canExecute();
-
-	/**
-	 * 全量dump间隔
-	 */
-	static final int DUMP_ALL_INTERVAL_IN_MINUTE = 6 * 60;
-	/**
-	 * 全量dump间隔
-	 */
-	static final int INITIAL_DELAY_IN_MINUTE = 6 * 60;
-
-	private TaskManager dumpTaskMgr;
-	private TaskManager dumpAllTaskMgr;
-
-	private static final Logger log = LoggerFactory.getLogger(DumpService.class);
-
-	static final AtomicInteger FINISHED = new AtomicInteger();
-
-	static final int INIT_THREAD_COUNT = 10;
-	int total = 0;
-	private final static String TRUE_STR = "true";
-
-	Boolean isQuickStart = false;
-
-	private int retentionDays = 30;
-=======
-    
+
     protected DumpProcessor processor;
-    
+
     protected DumpAllProcessor dumpAllProcessor;
-    
+
     protected DumpAllBetaProcessor dumpAllBetaProcessor;
-    
+
     protected DumpAllTagProcessor dumpAllTagProcessor;
-    
+
     protected final PersistService persistService;
-    
+
     protected final ServerMemberManager memberManager;
-    
+
     /**
      * Here you inject the dependent objects constructively, ensuring that some of the dependent functionality is
      * initialized ahead of time.
@@ -542,44 +105,44 @@
         this.dumpAllTagProcessor = new DumpAllTagProcessor(this);
         this.dumpTaskMgr = new TaskManager("com.alibaba.nacos.server.DumpTaskManager");
         this.dumpTaskMgr.setDefaultTaskProcessor(processor);
-        
+
         this.dumpAllTaskMgr = new TaskManager("com.alibaba.nacos.server.DumpAllTaskManager");
         this.dumpAllTaskMgr.setDefaultTaskProcessor(dumpAllProcessor);
-        
+
         this.dumpAllTaskMgr.addProcessor(DumpAllTask.TASK_ID, dumpAllProcessor);
         this.dumpAllTaskMgr.addProcessor(DumpAllBetaTask.TASK_ID, dumpAllBetaProcessor);
         this.dumpAllTaskMgr.addProcessor(DumpAllTagTask.TASK_ID, dumpAllTagProcessor);
-        
+
         DynamicDataSource.getInstance().getDataSource();
     }
-    
+
     public PersistService getPersistService() {
         return persistService;
     }
-    
+
     public ServerMemberManager getMemberManager() {
         return memberManager;
     }
-    
+
     /**
      * initialize.
      *
      * @throws Throwable throws Exception when actually operate.
      */
     protected abstract void init() throws Throwable;
-    
+
     protected void dumpOperate(DumpProcessor processor, DumpAllProcessor dumpAllProcessor,
-            DumpAllBetaProcessor dumpAllBetaProcessor, DumpAllTagProcessor dumpAllTagProcessor) throws NacosException {
+                               DumpAllBetaProcessor dumpAllBetaProcessor, DumpAllTagProcessor dumpAllTagProcessor) throws NacosException {
         TimerContext.start("CONFIG_DUMP_TO_FILE");
         try {
             LogUtil.DEFAULT_LOG.warn("DumpService start");
-            
+
             Runnable dumpAll = () -> dumpAllTaskMgr.addTask(DumpAllTask.TASK_ID, new DumpAllTask());
-            
+
             Runnable dumpAllBeta = () -> dumpAllTaskMgr.addTask(DumpAllBetaTask.TASK_ID, new DumpAllBetaTask());
-            
+
             Runnable dumpAllTag = () -> dumpAllTaskMgr.addTask(DumpAllTagTask.TASK_ID, new DumpAllTagTask());
-            
+
             Runnable clearConfigHistory = () -> {
                 LOGGER.warn("clearConfigHistory start");
                 if (canExecute()) {
@@ -590,7 +153,7 @@
                             int pageSize = 1000;
                             int removeTime = (totalCount + pageSize - 1) / pageSize;
                             LOGGER.warn("clearConfigHistory, getBeforeStamp:{}, totalCount:{}, pageSize:{}, removeTime:{}",
-                                    startTime, totalCount, pageSize, removeTime);
+                                startTime, totalCount, pageSize, removeTime);
                             while (removeTime > 0) {
                                 // delete paging to avoid reporting errors in batches
                                 persistService.removeConfigHistory(startTime, pageSize);
@@ -602,10 +165,10 @@
                     }
                 }
             };
-            
+
             try {
                 dumpConfigInfo(dumpAllProcessor);
-                
+
                 // update Beta cache
                 LogUtil.DEFAULT_LOG.info("start clear all config-info-beta.");
                 DiskUtil.clearAllBeta();
@@ -618,7 +181,7 @@
                 if (persistService.isExistTable(TAG_TABLE_NAME)) {
                     dumpAllTagProcessor.process(DumpAllTagTask.TASK_ID, new DumpAllTagTask());
                 }
-                
+
                 // add to dump aggr
                 List<ConfigInfoChanged> configList = persistService.findAllAggrGroup();
                 if (configList != null && !configList.isEmpty()) {
@@ -632,11 +195,11 @@
                 }
             } catch (Exception e) {
                 LogUtil.FATAL_LOG
-                        .error("Nacos Server did not start because dumpservice bean construction failure :\n" + e
-                                .toString());
+                    .error("Nacos Server did not start because dumpservice bean construction failure :\n" + e
+                        .toString());
                 throw new NacosException(NacosException.SERVER_ERROR,
-                        "Nacos Server did not start because dumpservice bean construction failure :\n" + e.getMessage(),
-                        e);
+                    "Nacos Server did not start because dumpservice bean construction failure :\n" + e.getMessage(),
+                    e);
             }
             if (!ApplicationUtils.getStandaloneMode()) {
                 Runnable heartbeat = () -> {
@@ -648,29 +211,29 @@
                         LogUtil.FATAL_LOG.error("save heartbeat fail" + e.getMessage());
                     }
                 };
-                
+
                 ConfigExecutor.scheduleWithFixedDelay(heartbeat, 0, 10, TimeUnit.SECONDS);
-                
+
                 long initialDelay = new Random().nextInt(INITIAL_DELAY_IN_MINUTE) + 10;
                 LogUtil.DEFAULT_LOG.warn("initialDelay:{}", initialDelay);
-                
+
                 ConfigExecutor
-                        .scheduleWithFixedDelay(dumpAll, initialDelay, DUMP_ALL_INTERVAL_IN_MINUTE, TimeUnit.MINUTES);
-                
+                    .scheduleWithFixedDelay(dumpAll, initialDelay, DUMP_ALL_INTERVAL_IN_MINUTE, TimeUnit.MINUTES);
+
                 ConfigExecutor.scheduleWithFixedDelay(dumpAllBeta, initialDelay, DUMP_ALL_INTERVAL_IN_MINUTE,
-                        TimeUnit.MINUTES);
-                
+                    TimeUnit.MINUTES);
+
                 ConfigExecutor.scheduleWithFixedDelay(dumpAllTag, initialDelay, DUMP_ALL_INTERVAL_IN_MINUTE,
-                        TimeUnit.MINUTES);
-            }
-            
+                    TimeUnit.MINUTES);
+            }
+
             ConfigExecutor.scheduleWithFixedDelay(clearConfigHistory, 10, 10, TimeUnit.MINUTES);
         } finally {
             TimerContext.end(LogUtil.DUMP_LOG);
         }
-        
-    }
-    
+
+    }
+
     private void dumpConfigInfo(DumpAllProcessor dumpAllProcessor) throws IOException {
         int timeStep = 6;
         Boolean isAllDump = true;
@@ -685,7 +248,7 @@
                     String heartheatTempLast = IoUtils.toString(fis, Constants.ENCODE);
                     heartheatLastStamp = Timestamp.valueOf(heartheatTempLast);
                     if (TimeUtils.getCurrentTime().getTime() - heartheatLastStamp.getTime()
-                            < timeStep * 60 * 60 * 1000) {
+                        < timeStep * 60 * 60 * 1000) {
                         isAllDump = false;
                     }
                 }
@@ -697,7 +260,7 @@
             } else {
                 Timestamp beforeTimeStamp = getBeforeStamp(heartheatLastStamp, timeStep);
                 DumpChangeProcessor dumpChangeProcessor = new DumpChangeProcessor(this, beforeTimeStamp,
-                        TimeUtils.getCurrentTime());
+                    TimeUtils.getCurrentTime());
                 dumpChangeProcessor.process(DumpChangeTask.TASK_ID, new DumpChangeTask());
                 Runnable checkMd5Task = () -> {
                     LogUtil.DEFAULT_LOG.error("start checkMd5Task");
@@ -709,7 +272,7 @@
                         String tenant = dg[2];
                         ConfigInfoWrapper configInfo = persistService.queryConfigInfo(dataId, group, tenant);
                         ConfigCacheService.dumpChange(dataId, group, tenant, configInfo.getContent(),
-                                configInfo.getLastModified());
+                            configInfo.getLastModified());
                     }
                     LogUtil.DEFAULT_LOG.error("end checkMd5Task");
                 };
@@ -728,7 +291,7 @@
             }
         }
     }
-    
+
     private Timestamp getBeforeStamp(Timestamp date, int step) {
         Calendar cal = Calendar.getInstance();
         cal.setTime(date);
@@ -737,7 +300,7 @@
         SimpleDateFormat format = new SimpleDateFormat("yyyy-MM-dd HH:mm:ss");
         return Timestamp.valueOf(format.format(cal.getTime()));
     }
-    
+
     private Boolean isQuickStart() {
         try {
             String val = null;
@@ -751,13 +314,13 @@
         }
         return isQuickStart;
     }
-    
+
     private int getRetentionDays() {
         String val = ApplicationUtils.getProperty("nacos.config.retention.days");
         if (null == val) {
             return retentionDays;
         }
-        
+
         int tmp = 0;
         try {
             tmp = Integer.parseInt(val);
@@ -767,33 +330,33 @@
         } catch (NumberFormatException nfe) {
             FATAL_LOG.error("read nacos.config.retention.days wrong", nfe);
         }
-        
+
         return retentionDays;
     }
-    
+
     public void dump(String dataId, String group, String tenant, String tag, long lastModified, String handleIp) {
         dump(dataId, group, tenant, tag, lastModified, handleIp, false);
     }
-    
+
     public void dump(String dataId, String group, String tenant, long lastModified, String handleIp) {
         dump(dataId, group, tenant, lastModified, handleIp, false);
     }
-    
+
     public void dump(String dataId, String group, String tenant, long lastModified, String handleIp, boolean isBeta) {
         String groupKey = GroupKey2.getKey(dataId, group, tenant);
         dumpTaskMgr.addTask(groupKey, new DumpTask(groupKey, lastModified, handleIp, isBeta));
     }
-    
+
     public void dump(String dataId, String group, String tenant, String tag, long lastModified, String handleIp,
-            boolean isBeta) {
+                     boolean isBeta) {
         String groupKey = GroupKey2.getKey(dataId, group, tenant);
         dumpTaskMgr.addTask(groupKey, new DumpTask(groupKey, tag, lastModified, handleIp, isBeta));
     }
-    
+
     public void dumpAll() {
         dumpAllTaskMgr.addTask(DumpAllTask.TASK_ID, new DumpAllTask());
     }
-    
+
     static List<List<ConfigInfoChanged>> splitList(List<ConfigInfoChanged> list, int count) {
         List<List<ConfigInfoChanged>> result = new ArrayList<List<ConfigInfoChanged>>(count);
         for (int i = 0; i < count; i++) {
@@ -805,18 +368,18 @@
         }
         return result;
     }
-    
+
     class MergeAllDataWorker extends Thread {
-        
+
         static final int PAGE_SIZE = 10000;
-        
+
         private List<ConfigInfoChanged> configInfoList;
-        
+
         public MergeAllDataWorker(List<ConfigInfoChanged> configInfoList) {
             super("MergeAllDataWorker");
             this.configInfoList = configInfoList;
         }
-        
+
         @Override
         public void run() {
             if (!canExecute()) {
@@ -832,14 +395,14 @@
                     int pageCount = (int) Math.ceil(rowCount * 1.0 / PAGE_SIZE);
                     for (int pageNo = 1; pageNo <= pageCount; pageNo++) {
                         Page<ConfigInfoAggr> page = persistService
-                                .findConfigInfoAggrByPage(dataId, group, tenant, pageNo, PAGE_SIZE);
+                            .findConfigInfoAggrByPage(dataId, group, tenant, pageNo, PAGE_SIZE);
                         if (page != null) {
                             datumList.addAll(page.getPageItems());
                             LOGGER.info("[merge-query] {}, {}, size/total={}/{}", dataId, group, datumList.size(),
-                                    rowCount);
+                                rowCount);
                         }
                     }
-                    
+
                     final Timestamp time = TimeUtils.getCurrentTime();
                     // merge
                     if (datumList.size() > 0) {
@@ -847,20 +410,20 @@
                         String aggrContent = cf.getContent();
                         String localContentMD5 = ConfigCacheService.getContentMd5(GroupKey.getKey(dataId, group));
                         String aggrConetentMD5 = MD5Utils.md5Hex(aggrContent, Constants.ENCODE);
-                        
+
                         if (!StringUtils.equals(localContentMD5, aggrConetentMD5)) {
                             persistService.insertOrUpdate(null, null, cf, time, null, false);
                             LOGGER.info("[merge-ok] {}, {}, size={}, length={}, md5={}, content={}", dataId, group,
-                                    datumList.size(), cf.getContent().length(), cf.getMd5(),
-                                    ContentUtils.truncateContent(cf.getContent()));
+                                datumList.size(), cf.getContent().length(), cf.getMd5(),
+                                ContentUtils.truncateContent(cf.getContent()));
                         }
                     } else {
                         // remove config info
                         persistService.removeConfigInfo(dataId, group, tenant, InetUtils.getSelfIp(), null);
                         LOGGER.warn("[merge-delete] delete config info because no datum. dataId=" + dataId + ", groupId="
-                                + group);
-                    }
-                    
+                            + group);
+                    }
+
                 } catch (Throwable e) {
                     LOGGER.info("[merge-error] " + dataId + ", " + group + ", " + e.toString(), e);
                 }
@@ -872,44 +435,43 @@
             LOGGER.info("[all-merge-dump] {} / {}", FINISHED.get(), total);
         }
     }
-    
+
     /**
      * Used to determine whether the aggregation task, configuration history cleanup task can be performed.
      *
      * @return {@link Boolean}
      */
     protected abstract boolean canExecute();
-    
+
     /**
      * full dump interval.
      */
     static final int DUMP_ALL_INTERVAL_IN_MINUTE = 6 * 60;
-    
+
     /**
      * full dump delay.
      */
     static final int INITIAL_DELAY_IN_MINUTE = 6 * 60;
-    
+
     private TaskManager dumpTaskMgr;
-    
+
     private TaskManager dumpAllTaskMgr;
-    
+
     private static final Logger LOGGER = LoggerFactory.getLogger(DumpService.class);
-    
+
     static final AtomicInteger FINISHED = new AtomicInteger();
-    
+
     static final int INIT_THREAD_COUNT = 10;
-    
+
     int total = 0;
-    
+
     private static final String TRUE_STR = "true";
-    
+
     private static final String BETA_TABLE_NAME = "config_info_beta";
-    
+
     private static final String TAG_TABLE_NAME = "config_info_tag";
-    
+
     Boolean isQuickStart = false;
-    
+
     private int retentionDays = 30;
->>>>>>> 84b733a3
 }