/*
 * Copyright 1999-2018 Alibaba Group Holding Ltd.
 *
 * Licensed under the Apache License, Version 2.0 (the "License");
 * you may not use this file except in compliance with the License.
 * You may obtain a copy of the License at
 *
 *      http://www.apache.org/licenses/LICENSE-2.0
 *
 * Unless required by applicable law or agreed to in writing, software
 * distributed under the License is distributed on an "AS IS" BASIS,
 * WITHOUT WARRANTIES OR CONDITIONS OF ANY KIND, either express or implied.
 * See the License for the specific language governing permissions and
 * limitations under the License.
 */
package com.alibaba.nacos.client.naming.net;

import com.alibaba.fastjson.JSON;
import com.alibaba.fastjson.JSONObject;
import com.alibaba.fastjson.TypeReference;
import com.alibaba.nacos.api.SystemPropertyKeyConst;
import com.alibaba.nacos.api.common.Constants;
import com.alibaba.nacos.api.exception.NacosException;
import com.alibaba.nacos.api.naming.pojo.Instance;
import com.alibaba.nacos.api.naming.pojo.ListView;
import com.alibaba.nacos.api.selector.AbstractSelector;
import com.alibaba.nacos.api.selector.ExpressionSelector;
import com.alibaba.nacos.api.selector.SelectorType;
import com.alibaba.nacos.client.identify.CredentialService;
import com.alibaba.nacos.client.monitor.MetricsMonitor;
import com.alibaba.nacos.client.naming.SignUtil;
import com.alibaba.nacos.client.naming.beat.BeatInfo;
import com.alibaba.nacos.client.naming.utils.CollectionUtils;
import com.alibaba.nacos.client.naming.utils.IoUtils;
import com.alibaba.nacos.client.naming.utils.NetUtils;
import com.alibaba.nacos.client.naming.utils.StringUtils;
import com.alibaba.nacos.client.naming.utils.UtilAndComs;
import com.alibaba.nacos.common.util.HttpMethod;
import com.alibaba.nacos.common.util.UuidUtils;

import java.io.IOException;
import java.io.StringReader;
import java.net.HttpURLConnection;
import java.util.ArrayList;
import java.util.Arrays;
import java.util.HashMap;
import java.util.List;
import java.util.Map;
import java.util.Random;
import java.util.concurrent.ScheduledExecutorService;
import java.util.concurrent.ScheduledThreadPoolExecutor;
import java.util.concurrent.ThreadFactory;
import java.util.concurrent.TimeUnit;

import static com.alibaba.nacos.client.utils.LogUtils.NAMING_LOGGER;

/**
 * @author <a href="mailto:zpf.073@gmail.com">nkorange</a>
 */
public class NamingProxy {

    private static final int DEFAULT_SERVER_PORT = 8848;

    private int serverPort = DEFAULT_SERVER_PORT;

    private String namespaceId;

    private String endpoint;

    private String nacosDomain;

    private List<String> serverList;

    private List<String> serversFromEndpoint = new ArrayList<String>();

    private long lastSrvRefTime = 0L;

    private long vipSrvRefInterMillis = TimeUnit.SECONDS.toMillis(30);

    private CredentialService credentialService = CredentialService.getInstance();

    private ScheduledExecutorService executorService;

    public NamingProxy(String namespaceId, String endpoint, String serverList) {

        this.namespaceId = namespaceId;
        this.endpoint = endpoint;

        if (StringUtils.isNotEmpty(serverList)) {
            this.serverList = Arrays.asList(serverList.split(","));
            if (this.serverList.size() == 1) {
                this.nacosDomain = serverList;
            }
        }

        String serverPort = System.getProperties().getProperty(SystemPropertyKeyConst.NAMING_SERVER_PORT);
        if (StringUtils.isNotEmpty(serverPort)) {
            this.serverPort = Integer.valueOf(serverPort.trim());
        }

        executorService = new ScheduledThreadPoolExecutor(1, new ThreadFactory() {
            @Override
            public Thread newThread(Runnable r) {
                Thread t = new Thread(r);
                t.setName("com.alibaba.nacos.client.naming.serverlist.updater");
                t.setDaemon(true);
                return t;
            }
        });

        executorService.scheduleWithFixedDelay(new Runnable() {
            @Override
            public void run() {
                refreshSrvIfNeed();
            }
        }, 0, vipSrvRefInterMillis, TimeUnit.MILLISECONDS);

        refreshSrvIfNeed();
    }

    public void setServerPort(int serverPort) {
        this.serverPort = serverPort;
    }

    public List<String> getServerListFromEndpoint() {

        try {
            String urlString = "http://" + endpoint + "/nacos/serverlist";

            String nacosNamingMode = System.getProperty(SystemPropertyKeyConst.NACOS_NAMING_REQUEST_MODULE, "Naming");

            List<String> headers = Arrays.asList("Client-Version", UtilAndComs.VERSION,
                "Accept-Encoding", "gzip,deflate,sdch", "Connection", "Keep-Alive",
                "RequestId", UuidUtils.generateUuid(), "Request-Module", nacosNamingMode);

            HttpClient.HttpResult result = HttpClient.httpGet(urlString, headers, null,
                UtilAndComs.ENCODING);
            if (HttpURLConnection.HTTP_OK != result.code) {
                throw new IOException("Error while requesting: " + urlString
                    + "'. Server returned: " + result.code);
            }

            String content = result.content;
            List<String> list = new ArrayList<String>();
            for (String line : IoUtils.readLines(new StringReader(content))) {
                if (!line.trim().isEmpty()) {
                    list.add(line.trim());
                }
            }

            return list;

        } catch (Exception e) {
            e.printStackTrace();
        }

        return null;
    }

    private void refreshSrvIfNeed() {
        try {

            if (!CollectionUtils.isEmpty(serverList)) {
                NAMING_LOGGER.debug("server list provided by user: " + serverList);
                return;
            }

            if (System.currentTimeMillis() - lastSrvRefTime < vipSrvRefInterMillis) {
                return;
            }

            List<String> list = getServerListFromEndpoint();

            if (CollectionUtils.isEmpty(list)) {
                throw new Exception("Can not acquire Nacos list");
            }

            if (!CollectionUtils.isEqualCollection(list, serversFromEndpoint)) {
                NAMING_LOGGER.info("[SERVER-LIST] server list is updated: " + list);
            }

            serversFromEndpoint = list;
            lastSrvRefTime = System.currentTimeMillis();
        } catch (Throwable e) {
            NAMING_LOGGER.warn("failed to update server list", e);
        }
    }

    public void registerService(String serviceName, Instance instance) throws NacosException {

        NAMING_LOGGER.info("[REGISTER-SERVICE] {} registering service {} with instance: {}",
            namespaceId, serviceName, instance);

        final Map<String, String> params = new HashMap<String, String>(8);
        params.put(Constants.REQUEST_PARAM_NAMESPACE_ID, namespaceId);
        params.put("ip", instance.getIp());
        params.put("port", String.valueOf(instance.getPort()));
        params.put("weight", String.valueOf(instance.getWeight()));
        params.put("enable", String.valueOf(instance.isEnabled()));
        params.put("healthy", String.valueOf(instance.isHealthy()));
        params.put("metadata", JSON.toJSONString(instance.getMetadata()));
        params.put("serviceName", serviceName);
        params.put("clusterName", instance.getClusterName());

        reqAPI(UtilAndComs.NACOS_URL_INSTANCE, params, HttpMethod.POST);

    }

    private void checkTenant(Map<String, String> params) {
        String tenantId = credentialService.getCredential().getTenantId();
        if (tenantId == null || tenantId.trim().length() == 0) {
            return;
        }

<<<<<<< HEAD
        try {
            String tenantApp = System.getProperty("project.name");
            String tenantAk = credentialService.getCredential().getAccessKey();
            String tenantSK = credentialService.getCredential().getSecretKey();
            String signData = getSignData(params);
            String signature = SignUtil.sign(signData, tenantSK);
            params.put("signature", signature);
            params.put("data", signData);
            params.put("ak", tenantAk);
            params.put("app", tenantApp);
            params.put(Constants.REQUEST_PARAM_NAMESPACE_ID, tenantId);
        } catch (Exception e) {
            e.printStackTrace();
        }
    }

    private static String getSignData(Map<String, String> params) {
        String data = "";
        return params.containsKey("dom")
            ? System.currentTimeMillis() + "@@" + (String) params.get("dom")
            : String.valueOf(System.currentTimeMillis());
    }

    public void deregisterService(String serviceName, String ip, int port, String cluster)
        throws NacosException {

        NAMING_LOGGER.info("DEREGISTER-SERVICE",
            "{} deregistering service {} with instance: {}:{}@{}", namespaceId,
            serviceName, ip, port, cluster);
=======
        NAMING_LOGGER.info("[DEREGISTER-SERVICE] {} deregistering service {} with instance: {}:{}@{}",
            namespaceId, serviceName, ip, port, cluster);
>>>>>>> 5c96bca9

        final Map<String, String> params = new HashMap<String, String>(8);
        params.put(Constants.REQUEST_PARAM_NAMESPACE_ID, namespaceId);
        params.put("ip", ip);
        params.put("port", String.valueOf(port));
        params.put("serviceName", serviceName);
        params.put("cluster", cluster);

        reqAPI(UtilAndComs.NACOS_URL_INSTANCE, params, HttpMethod.DELETE);
    }

    public String queryList(String serviceName, String clusters, int udpPort, boolean healthyOnly) throws NacosException {

        final Map<String, String> params = new HashMap<String, String>(8);
        params.put(Constants.REQUEST_PARAM_NAMESPACE_ID, namespaceId);
        params.put("serviceName", serviceName);
        params.put("clusters", clusters);
        params.put("udpPort", String.valueOf(udpPort));
        params.put("clientIP", NetUtils.localIP());
        params.put("healthyOnly", String.valueOf(healthyOnly));

        return reqAPI(UtilAndComs.NACOS_URL_BASE + "/instance/list", params, HttpMethod.GET);
    }

    public long sendBeat(BeatInfo beatInfo) {
        try {
            NAMING_LOGGER.info("[BEAT] {} sending beat to server: {}", namespaceId, beatInfo.toString());
            Map<String, String> params = new HashMap<String, String>(4);
            params.put("beat", JSON.toJSONString(beatInfo));
            params.put(Constants.REQUEST_PARAM_NAMESPACE_ID, namespaceId);
            params.put("serviceName", beatInfo.getServiceName());
            String result = reqAPI(UtilAndComs.NACOS_URL_BASE + "/instance/beat", params, HttpMethod.PUT);
            JSONObject jsonObject = JSON.parseObject(result);

            if (jsonObject != null) {
                return jsonObject.getLong("clientBeatInterval");
            }
        } catch (Exception e) {
            NAMING_LOGGER.error("[CLIENT-BEAT] failed to send beat: " + JSON.toJSONString(beatInfo), e);
        }
        return 0L;
    }

    public boolean serverHealthy() {

        try {
            reqAPI(UtilAndComs.NACOS_URL_BASE + "/api/hello", new HashMap<String, String>(2));
        } catch (Exception e) {
            return false;
        }

        return true;
    }

    public ListView<String> getServiceList(int pageNo, int pageSize) throws NacosException {
        return getServiceList(pageNo, pageSize, null);
    }

    public ListView<String> getServiceList(int pageNo, int pageSize, AbstractSelector selector) throws NacosException {

        Map<String, String> params = new HashMap<String, String>(4);
        params.put("pageNo", String.valueOf(pageNo));
        params.put("pageSize", String.valueOf(pageSize));
        params.put(Constants.REQUEST_PARAM_NAMESPACE_ID, namespaceId);

        if (selector != null) {
            switch (SelectorType.valueOf(selector.getType())) {
                case none:
                    break;
                case label:
                    ExpressionSelector expressionSelector = (ExpressionSelector)selector;
                    params.put("selector", JSON.toJSONString(expressionSelector));
                    break;
                default:
                    break;
            }
        }

        String result = reqAPI(UtilAndComs.NACOS_URL_BASE + "/service/list", params);

        JSONObject json = JSON.parseObject(result);
        ListView<String> listView = new ListView<String>();
        listView.setCount(json.getInteger("count"));
        listView.setData(JSON.parseObject(json.getString("doms"), new TypeReference<List<String>>() {
        }));

        return listView;
    }

    public String reqAPI(String api, Map<String, String> params) throws NacosException {


        List<String> snapshot = serversFromEndpoint;
        if (!CollectionUtils.isEmpty(serverList)) {
            snapshot = serverList;
        }

        return reqAPI(api, params, snapshot);
    }

    public String reqAPI(String api, Map<String, String> params, String method) throws NacosException {

        List<String> snapshot = serversFromEndpoint;
        if (!CollectionUtils.isEmpty(serverList)) {
            snapshot = serverList;
        }

        return reqAPI(api, params, snapshot, method);
    }

    public String callServer(String api, Map<String, String> params, String curServer) throws NacosException {
        return callServer(api, params, curServer, HttpMethod.GET);
    }

    public String callServer(String api, Map<String, String> params, String curServer, String method)
        throws NacosException {
        long start = System.currentTimeMillis();
        long end = 0;

        List<String> headers = Arrays.asList("Client-Version", UtilAndComs.VERSION,
            "Accept-Encoding", "gzip,deflate,sdch",
            "Connection", "Keep-Alive",
            "RequestId", UuidUtils.generateUuid());

        String url;

        if (!curServer.contains(UtilAndComs.SERVER_ADDR_IP_SPLITER)) {
            curServer = curServer + UtilAndComs.SERVER_ADDR_IP_SPLITER + DEFAULT_SERVER_PORT;
        }

        url = HttpClient.getPrefix() + curServer + api;

        HttpClient.HttpResult result = HttpClient.request(url, headers, params, UtilAndComs.ENCODING, method);
        end = System.currentTimeMillis();

        MetricsMonitor.getNamingRequestMonitor(method, url, String.valueOf(result.code))
            .observe(end - start);

        if (HttpURLConnection.HTTP_OK == result.code) {
            return result.content;
        }

        if (HttpURLConnection.HTTP_NOT_MODIFIED == result.code) {
            return StringUtils.EMPTY;
        }

        NAMING_LOGGER.error("[CALL-SERVER] failed to req API:" + HttpClient.getPrefix() + curServer
            + api + ". code:"
            + result.code + " msg: " + result.content);

        throw new NacosException(NacosException.SERVER_ERROR, "failed to req API:" + HttpClient.getPrefix() + curServer
            + api + ". code:"
            + result.code + " msg: " + result.content);
    }

    public String reqAPI(String api, Map<String, String> params, List<String> servers) {
        return reqAPI(api, params, servers, HttpMethod.GET);
    }

    public String reqAPI(String api, Map<String, String> params, List<String> servers, String method) {

        params.put(Constants.REQUEST_PARAM_NAMESPACE_ID, getNamespaceId());
        checkTenant(params);

        if (CollectionUtils.isEmpty(servers) && StringUtils.isEmpty(nacosDomain)) {
            throw new IllegalArgumentException("no server available");
        }

        if (servers != null && !servers.isEmpty()) {

            Random random = new Random(System.currentTimeMillis());
            int index = random.nextInt(servers.size());

            for (int i = 0; i < servers.size(); i++) {
                String server = servers.get(index);
                try {
                    return callServer(api, params, server, method);
                } catch (Exception e) {
                    NAMING_LOGGER.error("[NA] req api:" + api + " failed, server(" + server, e);
                }

                index = (index + 1) % servers.size();
            }

            throw new IllegalStateException("failed to req API:" + api + " after all servers(" + servers + ") tried");
        }

        for (int i = 0; i < UtilAndComs.REQUEST_DOMAIN_RETRY_COUNT; i++) {
            try {
                return callServer(api, params, nacosDomain);
            } catch (Exception e) {
                NAMING_LOGGER.error("[NA] req api:" + api + " failed, server(" + nacosDomain, e);
            }
        }

        throw new IllegalStateException("failed to req API:/api/" + api + " after all servers(" + servers + ") tried");

    }

    public String getNamespaceId() {
        return namespaceId;
    }
}<|MERGE_RESOLUTION|>--- conflicted
+++ resolved
@@ -18,6 +18,7 @@
 import com.alibaba.fastjson.JSON;
 import com.alibaba.fastjson.JSONObject;
 import com.alibaba.fastjson.TypeReference;
+import com.alibaba.nacos.api.PropertyKeyConst;
 import com.alibaba.nacos.api.SystemPropertyKeyConst;
 import com.alibaba.nacos.api.common.Constants;
 import com.alibaba.nacos.api.exception.NacosException;
@@ -26,31 +27,19 @@
 import com.alibaba.nacos.api.selector.AbstractSelector;
 import com.alibaba.nacos.api.selector.ExpressionSelector;
 import com.alibaba.nacos.api.selector.SelectorType;
-import com.alibaba.nacos.client.identify.CredentialService;
+import com.alibaba.nacos.client.config.impl.SpasAdapter;
 import com.alibaba.nacos.client.monitor.MetricsMonitor;
-import com.alibaba.nacos.client.naming.SignUtil;
 import com.alibaba.nacos.client.naming.beat.BeatInfo;
-import com.alibaba.nacos.client.naming.utils.CollectionUtils;
-import com.alibaba.nacos.client.naming.utils.IoUtils;
-import com.alibaba.nacos.client.naming.utils.NetUtils;
-import com.alibaba.nacos.client.naming.utils.StringUtils;
-import com.alibaba.nacos.client.naming.utils.UtilAndComs;
+import com.alibaba.nacos.client.naming.utils.*;
+import com.alibaba.nacos.client.utils.TemplateUtils;
 import com.alibaba.nacos.common.util.HttpMethod;
 import com.alibaba.nacos.common.util.UuidUtils;
 
 import java.io.IOException;
 import java.io.StringReader;
 import java.net.HttpURLConnection;
-import java.util.ArrayList;
-import java.util.Arrays;
-import java.util.HashMap;
-import java.util.List;
-import java.util.Map;
-import java.util.Random;
-import java.util.concurrent.ScheduledExecutorService;
-import java.util.concurrent.ScheduledThreadPoolExecutor;
-import java.util.concurrent.ThreadFactory;
-import java.util.concurrent.TimeUnit;
+import java.util.*;
+import java.util.concurrent.*;
 
 import static com.alibaba.nacos.client.utils.LogUtils.NAMING_LOGGER;
 
@@ -77,15 +66,12 @@
 
     private long vipSrvRefInterMillis = TimeUnit.SECONDS.toMillis(30);
 
-    private CredentialService credentialService = CredentialService.getInstance();
-
-    private ScheduledExecutorService executorService;
+    private Properties properties;
 
     public NamingProxy(String namespaceId, String endpoint, String serverList) {
 
         this.namespaceId = namespaceId;
         this.endpoint = endpoint;
-
         if (StringUtils.isNotEmpty(serverList)) {
             this.serverList = Arrays.asList(serverList.split(","));
             if (this.serverList.size() == 1) {
@@ -93,12 +79,15 @@
             }
         }
 
-        String serverPort = System.getProperties().getProperty(SystemPropertyKeyConst.NAMING_SERVER_PORT);
-        if (StringUtils.isNotEmpty(serverPort)) {
-            this.serverPort = Integer.valueOf(serverPort.trim());
-        }
-
-        executorService = new ScheduledThreadPoolExecutor(1, new ThreadFactory() {
+        initRefreshSrvIfNeed();
+    }
+
+    private void initRefreshSrvIfNeed() {
+        if (StringUtils.isEmpty(endpoint)) {
+            return;
+        }
+
+        ScheduledExecutorService executorService = new ScheduledThreadPoolExecutor(1, new ThreadFactory() {
             @Override
             public Thread newThread(Runnable r) {
                 Thread t = new Thread(r);
@@ -118,26 +107,17 @@
         refreshSrvIfNeed();
     }
 
-    public void setServerPort(int serverPort) {
-        this.serverPort = serverPort;
-    }
-
     public List<String> getServerListFromEndpoint() {
 
         try {
             String urlString = "http://" + endpoint + "/nacos/serverlist";
 
-            String nacosNamingMode = System.getProperty(SystemPropertyKeyConst.NACOS_NAMING_REQUEST_MODULE, "Naming");
-
-            List<String> headers = Arrays.asList("Client-Version", UtilAndComs.VERSION,
-                "Accept-Encoding", "gzip,deflate,sdch", "Connection", "Keep-Alive",
-                "RequestId", UuidUtils.generateUuid(), "Request-Module", nacosNamingMode);
-
-            HttpClient.HttpResult result = HttpClient.httpGet(urlString, headers, null,
-                UtilAndComs.ENCODING);
+            List<String> headers = builderHeaders();
+
+            HttpClient.HttpResult result = HttpClient.httpGet(urlString, headers, null, UtilAndComs.ENCODING);
             if (HttpURLConnection.HTTP_OK != result.code) {
-                throw new IOException("Error while requesting: " + urlString
-                    + "'. Server returned: " + result.code);
+                throw new IOException("Error while requesting: " + urlString + "'. Server returned: "
+                    + result.code);
             }
 
             String content = result.content;
@@ -176,7 +156,7 @@
             }
 
             if (!CollectionUtils.isEqualCollection(list, serversFromEndpoint)) {
-                NAMING_LOGGER.info("[SERVER-LIST] server list is updated: " + list);
+                NAMING_LOGGER.info("SERVER-LIST", "server list is updated: " + list);
             }
 
             serversFromEndpoint = list;
@@ -188,7 +168,7 @@
 
     public void registerService(String serviceName, Instance instance) throws NacosException {
 
-        NAMING_LOGGER.info("[REGISTER-SERVICE] {} registering service {} with instance: {}",
+        NAMING_LOGGER.info("REGISTER-SERVICE", "{} registering service {} with instance: {}",
             namespaceId, serviceName, instance);
 
         final Map<String, String> params = new HashMap<String, String>(8);
@@ -206,46 +186,10 @@
 
     }
 
-    private void checkTenant(Map<String, String> params) {
-        String tenantId = credentialService.getCredential().getTenantId();
-        if (tenantId == null || tenantId.trim().length() == 0) {
-            return;
-        }
-
-<<<<<<< HEAD
-        try {
-            String tenantApp = System.getProperty("project.name");
-            String tenantAk = credentialService.getCredential().getAccessKey();
-            String tenantSK = credentialService.getCredential().getSecretKey();
-            String signData = getSignData(params);
-            String signature = SignUtil.sign(signData, tenantSK);
-            params.put("signature", signature);
-            params.put("data", signData);
-            params.put("ak", tenantAk);
-            params.put("app", tenantApp);
-            params.put(Constants.REQUEST_PARAM_NAMESPACE_ID, tenantId);
-        } catch (Exception e) {
-            e.printStackTrace();
-        }
-    }
-
-    private static String getSignData(Map<String, String> params) {
-        String data = "";
-        return params.containsKey("dom")
-            ? System.currentTimeMillis() + "@@" + (String) params.get("dom")
-            : String.valueOf(System.currentTimeMillis());
-    }
-
-    public void deregisterService(String serviceName, String ip, int port, String cluster)
-        throws NacosException {
-
-        NAMING_LOGGER.info("DEREGISTER-SERVICE",
-            "{} deregistering service {} with instance: {}:{}@{}", namespaceId,
-            serviceName, ip, port, cluster);
-=======
-        NAMING_LOGGER.info("[DEREGISTER-SERVICE] {} deregistering service {} with instance: {}:{}@{}",
+    public void deregisterService(String serviceName, String ip, int port, String cluster) throws NacosException {
+
+        NAMING_LOGGER.info("DEREGISTER-SERVICE", "{} deregistering service {} with instance: {}:{}@{}",
             namespaceId, serviceName, ip, port, cluster);
->>>>>>> 5c96bca9
 
         final Map<String, String> params = new HashMap<String, String>(8);
         params.put(Constants.REQUEST_PARAM_NAMESPACE_ID, namespaceId);
@@ -257,7 +201,8 @@
         reqAPI(UtilAndComs.NACOS_URL_INSTANCE, params, HttpMethod.DELETE);
     }
 
-    public String queryList(String serviceName, String clusters, int udpPort, boolean healthyOnly) throws NacosException {
+    public String queryList(String serviceName, String clusters, int udpPort, boolean healthyOnly)
+        throws NacosException {
 
         final Map<String, String> params = new HashMap<String, String>(8);
         params.put(Constants.REQUEST_PARAM_NAMESPACE_ID, namespaceId);
@@ -272,7 +217,7 @@
 
     public long sendBeat(BeatInfo beatInfo) {
         try {
-            NAMING_LOGGER.info("[BEAT] {} sending beat to server: {}", namespaceId, beatInfo.toString());
+            NAMING_LOGGER.info("BEAT", "{} sending beat to server: {}", namespaceId, beatInfo.toString());
             Map<String, String> params = new HashMap<String, String>(4);
             params.put("beat", JSON.toJSONString(beatInfo));
             params.put(Constants.REQUEST_PARAM_NAMESPACE_ID, namespaceId);
@@ -284,7 +229,7 @@
                 return jsonObject.getLong("clientBeatInterval");
             }
         } catch (Exception e) {
-            NAMING_LOGGER.error("[CLIENT-BEAT] failed to send beat: " + JSON.toJSONString(beatInfo), e);
+            NAMING_LOGGER.error("CLIENT-BEAT", "failed to send beat: " + JSON.toJSONString(beatInfo), e);
         }
         return 0L;
     }
@@ -316,7 +261,7 @@
                 case none:
                     break;
                 case label:
-                    ExpressionSelector expressionSelector = (ExpressionSelector)selector;
+                    ExpressionSelector expressionSelector = (ExpressionSelector) selector;
                     params.put("selector", JSON.toJSONString(expressionSelector));
                     break;
                 default:
@@ -337,7 +282,6 @@
 
     public String reqAPI(String api, Map<String, String> params) throws NacosException {
 
-
         List<String> snapshot = serversFromEndpoint;
         if (!CollectionUtils.isEmpty(serverList)) {
             snapshot = serverList;
@@ -364,16 +308,14 @@
         throws NacosException {
         long start = System.currentTimeMillis();
         long end = 0;
-
-        List<String> headers = Arrays.asList("Client-Version", UtilAndComs.VERSION,
-            "Accept-Encoding", "gzip,deflate,sdch",
-            "Connection", "Keep-Alive",
-            "RequestId", UuidUtils.generateUuid());
+        checkSignature(params);
+
+        List<String> headers = builderHeaders();
 
         String url;
 
         if (!curServer.contains(UtilAndComs.SERVER_ADDR_IP_SPLITER)) {
-            curServer = curServer + UtilAndComs.SERVER_ADDR_IP_SPLITER + DEFAULT_SERVER_PORT;
+            curServer = curServer + UtilAndComs.SERVER_ADDR_IP_SPLITER + serverPort;
         }
 
         url = HttpClient.getPrefix() + curServer + api;
@@ -392,7 +334,7 @@
             return StringUtils.EMPTY;
         }
 
-        NAMING_LOGGER.error("[CALL-SERVER] failed to req API:" + HttpClient.getPrefix() + curServer
+        NAMING_LOGGER.error("CALL-SERVER", "failed to req API:" + HttpClient.getPrefix() + curServer
             + api + ". code:"
             + result.code + " msg: " + result.content);
 
@@ -408,7 +350,6 @@
     public String reqAPI(String api, Map<String, String> params, List<String> servers, String method) {
 
         params.put(Constants.REQUEST_PARAM_NAMESPACE_ID, getNamespaceId());
-        checkTenant(params);
 
         if (CollectionUtils.isEmpty(servers) && StringUtils.isEmpty(nacosDomain)) {
             throw new IllegalArgumentException("no server available");
@@ -424,7 +365,7 @@
                 try {
                     return callServer(api, params, server, method);
                 } catch (Exception e) {
-                    NAMING_LOGGER.error("[NA] req api:" + api + " failed, server(" + server, e);
+                    NAMING_LOGGER.error("NA", "req api:" + api + " failed, server(" + server, e);
                 }
 
                 index = (index + 1) % servers.size();
@@ -437,15 +378,93 @@
             try {
                 return callServer(api, params, nacosDomain);
             } catch (Exception e) {
-                NAMING_LOGGER.error("[NA] req api:" + api + " failed, server(" + nacosDomain, e);
+                NAMING_LOGGER.error("NA", "req api:" + api + " failed, server(" + nacosDomain, e);
             }
         }
 
         throw new IllegalStateException("failed to req API:/api/" + api + " after all servers(" + servers + ") tried");
 
+    }
+
+    private void checkSignature(Map<String, String> params) {
+        String ak = getAccessKey();
+        String sk = getSecretKey();
+        if (StringUtils.isEmpty(ak) && StringUtils.isEmpty(sk)) {
+            return;
+        }
+
+        try {
+            String app = System.getProperty("project.name");
+            String signData = getSignData(params.get("serviceName"));
+            String signature = SignUtil.sign(signData, sk);
+            params.put("signature", signature);
+            params.put("data", signData);
+            params.put("ak", ak);
+            params.put("app", app);
+        } catch (Exception e) {
+            e.printStackTrace();
+        }
+    }
+
+    public List<String> builderHeaders() {
+        List<String> headers = Arrays.asList("Client-Version", UtilAndComs.VERSION,
+            "Accept-Encoding", "gzip,deflate,sdch",
+            "Connection", "Keep-Alive",
+            "RequestId", UuidUtils.generateUuid(), "Request-Module", "Naming");
+        return headers;
+    }
+
+    private static String getSignData(String serviceName) {
+        return StringUtils.isNotEmpty(serviceName)
+            ? System.currentTimeMillis() + "@@" + serviceName
+            : String.valueOf(System.currentTimeMillis());
+    }
+
+    public String getAccessKey() {
+        if (properties == null) {
+
+            return SpasAdapter.getAk();
+        }
+
+        return TemplateUtils.stringEmptyAndThenExecute(properties.getProperty(PropertyKeyConst.ACCESS_KEY), new Callable<String>() {
+
+            @Override
+            public String call() {
+                return SpasAdapter.getAk();
+            }
+        });
+    }
+
+    public String getSecretKey() {
+        if (properties == null) {
+
+            return SpasAdapter.getSk();
+        }
+
+        return TemplateUtils.stringEmptyAndThenExecute(properties.getProperty(PropertyKeyConst.SECRET_KEY), new Callable<String>() {
+            @Override
+            public String call() throws Exception {
+                return SpasAdapter.getSk();
+            }
+        });
+    }
+
+    public void setProperties(Properties properties) {
+        this.properties = properties;
+        setServerPort(DEFAULT_SERVER_PORT);
     }
 
     public String getNamespaceId() {
         return namespaceId;
     }
-}+
+    public void setServerPort(int serverPort) {
+        this.serverPort = serverPort;
+
+        String sp = System.getProperty(SystemPropertyKeyConst.NAMING_SERVER_PORT);
+        if (com.alibaba.nacos.client.utils.StringUtils.isNotBlank(sp)) {
+            this.serverPort = Integer.parseInt(sp);
+        }
+    }
+
+}
