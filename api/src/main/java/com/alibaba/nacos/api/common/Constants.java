--- conflicted
+++ resolved
@@ -169,7 +169,6 @@
 
     public static final String ANY_PATTERN = ".*";
 
-<<<<<<< HEAD
     /**
      * use the udp port to tell server is subscribe or not.
      * <p>
@@ -186,10 +185,9 @@
      * means use gRPC to subscribe .
      */
     public static final int PORT_IDENTIFY_GRPC_BIGGER = Integer.MAX_VALUE;
-=======
+
     public static final String DEFAULT_INSTANCE_ID_GENERATOR = "simple";
 
     public static final String SNOWFLAKE_INSTANCE_ID_GENERATOR = "snowflake";
->>>>>>> be99def1
 
 }